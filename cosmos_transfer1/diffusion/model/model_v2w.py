# SPDX-FileCopyrightText: Copyright (c) 2025 NVIDIA CORPORATION & AFFILIATES. All rights reserved.
# SPDX-License-Identifier: Apache-2.0
#
# Licensed under the Apache License, Version 2.0 (the "License");
# you may not use this file except in compliance with the License.
# You may obtain a copy of the License at
#
# http://www.apache.org/licenses/LICENSE-2.0
#
# Unless required by applicable law or agreed to in writing, software
# distributed under the License is distributed on an "AS IS" BASIS,
# WITHOUT WARRANTIES OR CONDITIONS OF ANY KIND, either express or implied.
# See the License for the specific language governing permissions and
# limitations under the License.

from dataclasses import dataclass
from typing import Any, Callable, Dict, List, Optional, Set, Tuple, Union

import torch
from megatron.core import parallel_state
from torch import Tensor

from cosmos_transfer1.diffusion.conditioner import VideoExtendCondition
from cosmos_transfer1.diffusion.config.base.conditioner import VideoCondBoolConfig
from cosmos_transfer1.diffusion.diffusion.functional.batch_ops import batch_mul
from cosmos_transfer1.diffusion.model.model_t2w import DataType, DiffusionT2WModel, DistillT2WModel
from cosmos_transfer1.diffusion.module.parallel import cat_outputs_cp, split_inputs_cp
from cosmos_transfer1.utils import log, misc


@dataclass
class VideoDenoisePrediction:
    x0: torch.Tensor  # clean data prediction
    eps: Optional[torch.Tensor] = None  # noise prediction
    logvar: Optional[torch.Tensor] = None  # log variance of noise prediction, can be used a confidence / uncertainty
    xt: Optional[torch.Tensor] = None  # input to the network, before muliply with c_in
    x0_pred_replaced: Optional[torch.Tensor] = None  # x0 prediction with condition region replaced by gt_latent


class DiffusionV2WModel(DiffusionT2WModel):
    def __init__(self, config):
        super().__init__(config)

    def augment_conditional_latent_frames(
        self,
        condition: VideoExtendCondition,
        cfg_video_cond_bool: VideoCondBoolConfig,
        gt_latent: Tensor,
        condition_video_augment_sigma_in_inference: float = 0.001,
        sigma: Tensor = None,
        seed: int = 1,
    ) -> Union[VideoExtendCondition, Tensor]:
        """Augments the conditional frames with noise during inference.

        Args:
            condition (VideoExtendCondition): condition object
                condition_video_indicator: binary tensor indicating the region is condition(value=1) or generation(value=0). Bx1xTx1x1 tensor.
                condition_video_input_mask: input mask for the network input, indicating the condition region. B,1,T,H,W tensor. will be concat with the input for the network.
            cfg_video_cond_bool (VideoCondBoolConfig): video condition bool config
            gt_latent (Tensor): ground truth latent tensor in shape B,C,T,H,W
            condition_video_augment_sigma_in_inference (float): sigma for condition video augmentation in inference
            sigma (Tensor): noise level for the generation region
            seed (int): random seed for reproducibility
        Returns:
            VideoExtendCondition: updated condition object
                condition_video_augment_sigma: sigma for the condition region, feed to the network
            augment_latent (Tensor): augmented latent tensor in shape B,C,T,H,W

        """

        # Inference only, use fixed sigma for the condition region
        assert (
            condition_video_augment_sigma_in_inference is not None
        ), "condition_video_augment_sigma_in_inference should be provided"
        augment_sigma = condition_video_augment_sigma_in_inference

        if augment_sigma >= sigma.flatten()[0]:
            # This is a inference trick! If the sampling sigma is smaller than the augment sigma, we will start denoising the condition region together.
            # This is achieved by setting all region as `generation`, i.e. value=0
            log.debug("augment_sigma larger than sigma or other frame, remove condition")
            condition.condition_video_indicator = condition.condition_video_indicator * 0

        B = gt_latent.shape[0]
        augment_sigma = torch.full((B,), augment_sigma, **self.tensor_kwargs)

        # Now apply the augment_sigma to the gt_latent

        noise = misc.arch_invariant_rand(
            gt_latent.shape,
            torch.float32,
            self.tensor_kwargs["device"],
            seed,
        )

        augment_latent = gt_latent + noise * augment_sigma[:, None, None, None, None]

        _, _, c_in_augment, _ = self.scaling(sigma=augment_sigma)

        # Multiply the whole latent with c_in_augment
        augment_latent_cin = batch_mul(augment_latent, c_in_augment)

        # Since the whole latent will multiply with c_in later, we devide the value to cancel the effect
        _, _, c_in, _ = self.scaling(sigma=sigma)
        augment_latent_cin = batch_mul(augment_latent_cin, 1 / c_in)

        return condition, augment_latent_cin

    def denoise(
        self,
        noise_x: Tensor,
        sigma: Tensor,
        condition: VideoExtendCondition,
        condition_video_augment_sigma_in_inference: float = 0.001,
        seed: int = 1,
    ) -> VideoDenoisePrediction:
        """Denoises input tensor using conditional video generation.

        Args:
            noise_x (Tensor): Noisy input tensor.
            sigma (Tensor): Noise level.
            condition (VideoExtendCondition): Condition for denoising.
            condition_video_augment_sigma_in_inference (float): sigma for condition video augmentation in inference
            seed (int): Random seed for reproducibility
        Returns:
            VideoDenoisePrediction containing:
            - x0: Denoised prediction
            - eps: Noise prediction
            - logvar: Log variance of noise prediction
            - xt: Input before c_in multiplication
            - x0_pred_replaced: x0 prediction with condition regions replaced by ground truth
        """

        assert (
            condition.gt_latent is not None
        ), f"find None gt_latent in condition, likely didn't call self.add_condition_video_indicator_and_video_input_mask when preparing the condition or this is a image batch but condition.data_type is wrong, get {noise_x.shape}"
        gt_latent = condition.gt_latent
        cfg_video_cond_bool: VideoCondBoolConfig = self.config.conditioner.video_cond_bool

        condition_latent = gt_latent

        # Augment the latent with different sigma value, and add the augment_sigma to the condition object if needed
        condition, augment_latent = self.augment_conditional_latent_frames(
            condition, cfg_video_cond_bool, condition_latent, condition_video_augment_sigma_in_inference, sigma, seed
        )
        condition_video_indicator = condition.condition_video_indicator  # [B, 1, T, 1, 1]

        if parallel_state.get_context_parallel_world_size() > 1:
            cp_group = parallel_state.get_context_parallel_group()
            condition_video_indicator = split_inputs_cp(condition_video_indicator, seq_dim=2, cp_group=cp_group)
            augment_latent = split_inputs_cp(augment_latent, seq_dim=2, cp_group=cp_group)
            gt_latent = split_inputs_cp(gt_latent, seq_dim=2, cp_group=cp_group)

        # Compose the model input with condition region (augment_latent) and generation region (noise_x)
        new_noise_xt = condition_video_indicator * augment_latent + (1 - condition_video_indicator) * noise_x
        # Call the abse model
        denoise_pred = super().denoise(new_noise_xt, sigma, condition)

        x0_pred_replaced = condition_video_indicator * gt_latent + (1 - condition_video_indicator) * denoise_pred.x0

        x0_pred = x0_pred_replaced

        return VideoDenoisePrediction(
            x0=x0_pred,
            eps=batch_mul(noise_x - x0_pred, 1.0 / sigma),
            logvar=denoise_pred.logvar,
            xt=new_noise_xt,
            x0_pred_replaced=x0_pred_replaced,
        )

    def generate_samples_from_batch(
        self,
        data_batch: Dict,
        guidance: float = 1.5,
        seed: int = 1,
        state_shape: Tuple | None = None,
        n_sample: int | None = None,
        is_negative_prompt: bool = False,
        num_steps: int = 35,
        condition_latent: Union[torch.Tensor, None] = None,
        num_condition_t: Union[int, None] = None,
        condition_video_augment_sigma_in_inference: float = None,
        add_input_frames_guidance: bool = False,
        x_sigma_max: Optional[torch.Tensor] = None,
        sigma_max: Optional[float] = None,
<<<<<<< HEAD
        **kwargs,
    ) -> Tensor:
=======
    ) -> tuple[Tensor, list[Tensor]]:
>>>>>>> 70c53b05
        """Generates video samples conditioned on input frames.

        Args:
            data_batch: Input data dictionary
            guidance: Classifier-free guidance scale
            seed: Random seed for reproducibility
            state_shape: Shape of output tensor (defaults to model's state shape)
            n_sample: Number of samples to generate (defaults to batch size)
            is_negative_prompt: Whether to use negative prompting
            num_steps: Number of denoising steps
            condition_latent: Conditioning frames tensor (B,C,T,H,W)
            num_condition_t: Number of frames to condition on
            condition_video_augment_sigma_in_inference: Noise level for condition augmentation
            add_input_frames_guidance: Whether to apply guidance to input frames
            x_sigma_max: Maximum noise level tensor

        Returns:
            Generated video samples tensor
        """

        if n_sample is None:
            input_key = self.input_data_key
            n_sample = data_batch[input_key].shape[0]
        if state_shape is None:
            log.debug(f"Default Video state shape is used. {self.state_shape}")
            state_shape = self.state_shape

        assert condition_latent is not None, "condition_latent should be provided"

        x0_fn = self.get_x0_fn_from_batch_with_condition_latent(
            data_batch,
            guidance,
            is_negative_prompt=is_negative_prompt,
            condition_latent=condition_latent,
            num_condition_t=num_condition_t,
            condition_video_augment_sigma_in_inference=condition_video_augment_sigma_in_inference,
            add_input_frames_guidance=add_input_frames_guidance,
            seed=seed,
        )
        if sigma_max is None:
            sigma_max = self.sde.sigma_max
        if x_sigma_max is None:
            x_sigma_max = (
                misc.arch_invariant_rand(
                    (n_sample,) + tuple(state_shape),
                    torch.float32,
                    self.tensor_kwargs["device"],
                    seed,
                )
                * sigma_max
            )

        if self.net.is_context_parallel_enabled:
            x_sigma_max = split_inputs_cp(x=x_sigma_max, seq_dim=2, cp_group=self.net.cp_group)

        samples, intermediates = self.sampler(x0_fn, x_sigma_max, num_steps=num_steps, sigma_max=sigma_max)

        if self.net.is_context_parallel_enabled:
            samples = cat_outputs_cp(samples, seq_dim=2, cp_group=self.net.cp_group)

        return samples, intermediates

    def get_x0_fn_from_batch_with_condition_latent(
        self,
        data_batch: Dict,
        guidance: float = 1.5,
        is_negative_prompt: bool = False,
        condition_latent: torch.Tensor = None,
        num_condition_t: Union[int, None] = None,
        condition_video_augment_sigma_in_inference: float = None,
        add_input_frames_guidance: bool = False,
        seed: int = 1,
    ) -> Callable:
        """Creates denoising function for conditional video generation.

        Args:
            data_batch: Input data dictionary
            guidance: Classifier-free guidance scale
            is_negative_prompt: Whether to use negative prompting
            condition_latent: Conditioning frames tensor (B,C,T,H,W)
            num_condition_t: Number of frames to condition on
            condition_video_augment_sigma_in_inference: Noise level for condition augmentation
            add_input_frames_guidance: Whether to apply guidance to input frames
            seed: Random seed for reproducibility

        Returns:
            Function that takes noisy input and noise level and returns denoised prediction
        """
        if is_negative_prompt:
            condition, uncondition = self.conditioner.get_condition_with_negative_prompt(data_batch)
        else:
            condition, uncondition = self.conditioner.get_condition_uncondition(data_batch)

        condition.video_cond_bool = True
        condition = self.add_condition_video_indicator_and_video_input_mask(
            condition_latent, condition, num_condition_t
        )

        uncondition.video_cond_bool = False if add_input_frames_guidance else True
        uncondition = self.add_condition_video_indicator_and_video_input_mask(
            condition_latent, uncondition, num_condition_t
        )

        def x0_fn(noise_x: torch.Tensor, sigma: torch.Tensor) -> torch.Tensor:
            cond_x0 = self.denoise(
                noise_x,
                sigma,
                condition,
                condition_video_augment_sigma_in_inference=condition_video_augment_sigma_in_inference,
                seed=seed,
            ).x0_pred_replaced
            uncond_x0 = self.denoise(
                noise_x,
                sigma,
                uncondition,
                condition_video_augment_sigma_in_inference=condition_video_augment_sigma_in_inference,
                seed=seed,
            ).x0_pred_replaced

            return cond_x0 + guidance * (cond_x0 - uncond_x0)

        return x0_fn

    def add_condition_video_indicator_and_video_input_mask(
        self, latent_state: torch.Tensor, condition: VideoExtendCondition, num_condition_t: Union[int, None] = None
    ) -> VideoExtendCondition:
        """Adds conditioning masks to VideoExtendCondition object.

        Creates binary indicators and input masks for conditional video generation.

        Args:
            latent_state: Input latent tensor (B,C,T,H,W)
            condition: VideoExtendCondition object to update
            num_condition_t: Number of frames to condition on

        Returns:
            Updated VideoExtendCondition with added masks:
            - condition_video_indicator: Binary tensor marking condition regions
            - condition_video_input_mask: Input mask for network
            - gt_latent: Ground truth latent tensor
        """
        T = latent_state.shape[2]
        latent_dtype = latent_state.dtype
        condition_video_indicator = torch.zeros(1, 1, T, 1, 1, device=latent_state.device).type(
            latent_dtype
        )  # 1 for condition region

        # Only in inference to decide the condition region
        assert num_condition_t is not None, "num_condition_t should be provided"
        assert num_condition_t <= T, f"num_condition_t should be less than T, get {num_condition_t}, {T}"
        log.debug(
            f"condition_location first_n, num_condition_t {num_condition_t}, condition.video_cond_bool {condition.video_cond_bool}"
        )
        condition_video_indicator[:, :, :num_condition_t] += 1.0

        condition.gt_latent = latent_state
        condition.condition_video_indicator = condition_video_indicator

        B, C, T, H, W = latent_state.shape
        # Create additional input_mask channel, this will be concatenated to the input of the network
        # See design doc section (Implementation detail A.1 and A.2) for visualization
        ones_padding = torch.ones((B, 1, T, H, W), dtype=latent_state.dtype, device=latent_state.device)
        zeros_padding = torch.zeros((B, 1, T, H, W), dtype=latent_state.dtype, device=latent_state.device)
        assert condition.video_cond_bool is not None, "video_cond_bool should be set"

        # The input mask indicate whether the input is conditional region or not
        if condition.video_cond_bool:  # Condition one given video frames
            condition.condition_video_input_mask = (
                condition_video_indicator * ones_padding + (1 - condition_video_indicator) * zeros_padding
            )
        else:  # Unconditional case, use for cfg
            condition.condition_video_input_mask = zeros_padding

        return condition


class DistillV2WModel(DistillT2WModel):
    """ControlNet Video2World Distillation Model."""

    def augment_conditional_latent_frames(
        self,
        condition: VideoExtendCondition,
        cfg_video_cond_bool: VideoCondBoolConfig,
        gt_latent: Tensor,
        condition_video_augment_sigma_in_inference: float = 0.001,
        sigma: Tensor = None,
        seed: int = 1,
    ) -> Union[VideoExtendCondition, Tensor]:
        """Augments the conditional frames with noise during inference.

        Args:
            condition (VideoExtendCondition): condition object
                condition_video_indicator: binary tensor indicating the region is condition(value=1) or generation(value=0). Bx1xTx1x1 tensor.
                condition_video_input_mask: input mask for the network input, indicating the condition region. B,1,T,H,W tensor. will be concat with the input for the network.
            cfg_video_cond_bool (VideoCondBoolConfig): video condition bool config
            gt_latent (Tensor): ground truth latent tensor in shape B,C,T,H,W
            condition_video_augment_sigma_in_inference (float): sigma for condition video augmentation in inference
            sigma (Tensor): noise level for the generation region
            seed (int): random seed for reproducibility
        Returns:
            VideoExtendCondition: updated condition object
                condition_video_augment_sigma: sigma for the condition region, feed to the network
            augment_latent (Tensor): augmented latent tensor in shape B,C,T,H,W

        """
        # Inference only, use fixed sigma for the condition region
        assert (
            condition_video_augment_sigma_in_inference is not None
        ), "condition_video_augment_sigma_in_inference should be provided"
        augment_sigma = condition_video_augment_sigma_in_inference

        if augment_sigma >= sigma.flatten()[0]:
            # This is a inference trick! If the sampling sigma is smaller than the augment sigma, we will start denoising the condition region together.
            # This is achieved by setting all region as `generation`, i.e. value=0
            log.debug("augment_sigma larger than sigma or other frame, remove condition")
            condition.condition_video_indicator = condition.condition_video_indicator * 0

        B = gt_latent.shape[0]
        augment_sigma = torch.full((B,), augment_sigma, **self.tensor_kwargs)

        # Now apply the augment_sigma to the gt_latent

        noise = misc.arch_invariant_rand(
            gt_latent.shape,
            torch.float32,
            self.tensor_kwargs["device"],
            seed,
        )

        augment_latent = gt_latent + noise * augment_sigma.view(B, 1, 1, 1, 1)
        _, _, c_in_augment, c_noise_augment = self.scaling(sigma=augment_sigma)

        if cfg_video_cond_bool.condition_on_augment_sigma:  # model takes augment_sigma as input
            if condition.condition_video_indicator.sum() > 0:  # has condition frames
                condition.condition_video_augment_sigma = c_noise_augment
            else:  # no condition frames
                condition.condition_video_augment_sigma = torch.zeros_like(c_noise_augment)

        # Multiply the whole latent with c_in_augment
        augment_latent_cin = batch_mul(augment_latent, c_in_augment)

        # Since the whole latent will multiply with c_in later, we devide the value to cancel the effect
        _, _, c_in, _ = self.scaling(sigma=sigma)
        augment_latent_cin = batch_mul(augment_latent_cin, 1 / c_in)

        return condition, augment_latent_cin

    def drop_out_condition_region(
        self, augment_latent: Tensor, noise_x: Tensor, cfg_video_cond_bool: VideoCondBoolConfig
    ) -> Tensor:
        """Use for CFG on input frames, we drop out the conditional region
        There are two option:
        1. when we dropout, we set the region to be zero
        2. when we dropout, we set the region to be noise_x
        """
        # Unconditional case, use for cfg
        if cfg_video_cond_bool.cfg_unconditional_type == "zero_condition_region_condition_mask":
            # Set the condition location input to be zero
            augment_latent_drop = torch.zeros_like(augment_latent)
        elif cfg_video_cond_bool.cfg_unconditional_type == "noise_x_condition_region":
            # Set the condition location input to be noise_x, i.e., same as base model training
            augment_latent_drop = noise_x
        else:
            raise NotImplementedError(
                f"cfg_unconditional_type {cfg_video_cond_bool.cfg_unconditional_type} not implemented"
            )
        return augment_latent_drop

    def denoise(
        self,
        noise_x: Tensor,
        sigma: Tensor,
        condition: VideoExtendCondition,
        condition_video_augment_sigma_in_inference: float = 0.001,
        seed: int = 1,
    ) -> VideoDenoisePrediction:
        """Denoises input tensor using conditional video generation.

        Args:
            noise_x (Tensor): Noisy input tensor.
            sigma (Tensor): Noise level.
            condition (VideoExtendCondition): Condition for denoising.
            condition_video_augment_sigma_in_inference (float): sigma for condition video augmentation in inference
            seed (int): Random seed for reproducibility
        Returns:
            VideoDenoisePrediction containing:
            - x0: Denoised prediction
            - eps: Noise prediction
            - logvar: Log variance of noise prediction
            - xt: Input before c_in multiplication
            - x0_pred_replaced: x0 prediction with condition regions replaced by ground truth
        """
        inputs_to_check = [noise_x, sigma, condition.gt_latent]
        for i, tensor in enumerate(inputs_to_check):
            if torch.isnan(tensor).any():
                print(f"NaN found in input {i}")
        assert (
            condition.gt_latent is not None
        ), f"find None gt_latent in condition, likely didn't call self.add_condition_video_indicator_and_video_input_mask when preparing the condition or this is a image batch but condition.data_type is wrong, get {noise_x.shape}"
        gt_latent = condition.gt_latent
        cfg_video_cond_bool: VideoCondBoolConfig = self.config.conditioner.video_cond_bool

        condition_latent = gt_latent

        # Augment the latent with different sigma value, and add the augment_sigma to the condition object if needed
        condition, augment_latent = self.augment_conditional_latent_frames(
            condition, cfg_video_cond_bool, condition_latent, condition_video_augment_sigma_in_inference, sigma, seed
        )
        condition_video_indicator = condition.condition_video_indicator  # [B, 1, T, 1, 1]

        if parallel_state.get_context_parallel_world_size() > 1:
            cp_group = parallel_state.get_context_parallel_group()
            condition_video_indicator = split_inputs_cp(condition_video_indicator, seq_dim=2, cp_group=cp_group)
            augment_latent = split_inputs_cp(augment_latent, seq_dim=2, cp_group=cp_group)
            gt_latent = split_inputs_cp(gt_latent, seq_dim=2, cp_group=cp_group)

        if not condition.video_cond_bool:
            # Unconditional case, drop out the condition region
            augment_latent = self.drop_out_condition_region(augment_latent, xt, cfg_video_cond_bool)

        # Compose the model input with condition region (augment_latent) and generation region (noise_x)
        new_noise_xt = condition_video_indicator * augment_latent + (1 - condition_video_indicator) * noise_x
        # Call the abse model
        denoise_pred = super().denoise(new_noise_xt, sigma, condition)

        x0_pred_replaced = condition_video_indicator * gt_latent + (1 - condition_video_indicator) * denoise_pred.x0

        x0_pred = x0_pred_replaced

        return VideoDenoisePrediction(
            x0=x0_pred,
            eps=batch_mul(noise_x - x0_pred, 1.0 / sigma),
            logvar=denoise_pred.logvar,
            xt=new_noise_xt,
            x0_pred_replaced=x0_pred_replaced,
        )

    def add_condition_video_indicator_and_video_input_mask(
        self, latent_state: torch.Tensor, condition: VideoExtendCondition, num_condition_t: Union[int, None] = None
    ) -> VideoExtendCondition:
        """Adds conditioning masks to VideoExtendCondition object.

        Creates binary indicators and input masks for conditional video generation.

        Args:
            latent_state: Input latent tensor (B,C,T,H,W)
            condition: VideoExtendCondition object to update
            num_condition_t: Number of frames to condition on

        Returns:
            Updated VideoExtendCondition with added masks:
            - condition_video_indicator: Binary tensor marking condition regions
            - condition_video_input_mask: Input mask for network
            - gt_latent: Ground truth latent tensor
        """
        T = latent_state.shape[2]
        latent_dtype = latent_state.dtype
        condition_video_indicator = torch.zeros(1, 1, T, 1, 1, device=latent_state.device).type(
            latent_dtype
        )  # 1 for condition region

        # Only in inference to decide the condition region
        assert num_condition_t is not None, "num_condition_t should be provided"
        assert num_condition_t <= T, f"num_condition_t should be less than T, get {num_condition_t}, {T}"
        log.debug(
            f"condition_location first_n, num_condition_t {num_condition_t}, condition.video_cond_bool {condition.video_cond_bool}"
        )
        condition_video_indicator[:, :, :num_condition_t] += 1.0

        condition.gt_latent = latent_state
        condition.condition_video_indicator = condition_video_indicator

        B, C, T, H, W = latent_state.shape
        # Create additional input_mask channel, this will be concatenated to the input of the network
        ones_padding = torch.ones((B, 1, T, H, W), dtype=latent_state.dtype, device=latent_state.device)
        zeros_padding = torch.zeros((B, 1, T, H, W), dtype=latent_state.dtype, device=latent_state.device)
        assert condition.video_cond_bool is not None, "video_cond_bool should be set"

        # The input mask indicate whether the input is conditional region or not
        if condition.video_cond_bool:  # Condition one given video frames
            condition.condition_video_input_mask = (
                condition_video_indicator * ones_padding + (1 - condition_video_indicator) * zeros_padding
            )
        else:  # Unconditional case, use for cfg
            condition.condition_video_input_mask = zeros_padding

        return condition<|MERGE_RESOLUTION|>--- conflicted
+++ resolved
@@ -182,12 +182,8 @@
         add_input_frames_guidance: bool = False,
         x_sigma_max: Optional[torch.Tensor] = None,
         sigma_max: Optional[float] = None,
-<<<<<<< HEAD
         **kwargs,
-    ) -> Tensor:
-=======
     ) -> tuple[Tensor, list[Tensor]]:
->>>>>>> 70c53b05
         """Generates video samples conditioned on input frames.
 
         Args:
@@ -506,7 +502,7 @@
 
         if not condition.video_cond_bool:
             # Unconditional case, drop out the condition region
-            augment_latent = self.drop_out_condition_region(augment_latent, xt, cfg_video_cond_bool)
+            augment_latent = self.drop_out_condition_region(augment_latent, noise_x, cfg_video_cond_bool)
 
         # Compose the model input with condition region (augment_latent) and generation region (noise_x)
         new_noise_xt = condition_video_indicator * augment_latent + (1 - condition_video_indicator) * noise_x
