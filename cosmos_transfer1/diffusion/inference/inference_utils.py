# SPDX-FileCopyrightText: Copyright (c) 2025 NVIDIA CORPORATION & AFFILIATES. All rights reserved.
# SPDX-License-Identifier: Apache-2.0
#
# Licensed under the Apache License, Version 2.0 (the "License");
# you may not use this file except in compliance with the License.
# You may obtain a copy of the License at
#
# http://www.apache.org/licenses/LICENSE-2.0
#
# Unless required by applicable law or agreed to in writing, software
# distributed under the License is distributed on an "AS IS" BASIS,
# WITHOUT WARRANTIES OR CONDITIONS OF ANY KIND, either express or implied.
# See the License for the specific language governing permissions and
# limitations under the License.

import importlib
import json
import os
from contextlib import contextmanager
from typing import Any, Dict, List, NamedTuple, Optional, Tuple

import cv2
import einops
import imageio
import numpy as np
import torch
import torchvision.transforms.functional as transforms_F
from einops import rearrange

from cosmos_transfer1.auxiliary.guardrail.common.io_utils import save_video
from cosmos_transfer1.checkpoints import (
    DEPTH2WORLD_CONTROLNET_7B_CHECKPOINT_PATH,
    EDGE2WORLD_CONTROLNET_7B_CHECKPOINT_PATH,
    HDMAP2WORLD_CONTROLNET_7B_CHECKPOINT_PATH,
    KEYPOINT2WORLD_CONTROLNET_7B_CHECKPOINT_PATH,
    LIDAR2WORLD_CONTROLNET_7B_CHECKPOINT_PATH,
    SEG2WORLD_CONTROLNET_7B_CHECKPOINT_PATH,
    UPSCALER_CONTROLNET_7B_CHECKPOINT_PATH,
    VIS2WORLD_CONTROLNET_7B_CHECKPOINT_PATH,
    SV2MV_t2w_HDMAP2WORLD_CONTROLNET_7B_CHECKPOINT_PATH,
    SV2MV_v2w_HDMAP2WORLD_CONTROLNET_7B_CHECKPOINT_PATH,
    SV2MV_t2w_LIDAR2WORLD_CONTROLNET_7B_CHECKPOINT_PATH,
    SV2MV_v2w_LIDAR2WORLD_CONTROLNET_7B_CHECKPOINT_PATH,
)
from cosmos_transfer1.diffusion.config.transfer.augmentors import BilateralOnlyBlurAugmentorConfig
from cosmos_transfer1.diffusion.datasets.augmentors.control_input import get_augmentor_for_eval
from cosmos_transfer1.diffusion.model.model_t2w import DiffusionT2WModel
from cosmos_transfer1.diffusion.model.model_v2w import DiffusionV2WModel
from cosmos_transfer1.diffusion.model.model_v2w_multiview import DiffusionV2WMultiviewModel
from cosmos_transfer1.utils import log
from cosmos_transfer1.utils.config_helper import get_config_module, override
from cosmos_transfer1.utils.io import load_from_fileobj

TORCH_VERSION: Tuple[int, ...] = tuple(int(x) for x in torch.__version__.split(".")[:2])
if TORCH_VERSION >= (1, 11):
    from torch.ao import quantization
    from torch.ao.quantization import FakeQuantizeBase, ObserverBase
elif (
    TORCH_VERSION >= (1, 8)
    and hasattr(torch.quantization, "FakeQuantizeBase")
    and hasattr(torch.quantization, "ObserverBase")
):
    from torch import quantization
    from torch.quantization import FakeQuantizeBase, ObserverBase

DEFAULT_AUGMENT_SIGMA = 0.001
NUM_MAX_FRAMES = 5000
VIDEO_RES_SIZE_INFO = {
    "1,1": (960, 960),
    "4,3": (960, 704),
    "3,4": (704, 960),
    "16,9": (1280, 704),
    "9,16": (704, 1280),
}

# Default model names for each control type
default_model_names = {
    "vis": VIS2WORLD_CONTROLNET_7B_CHECKPOINT_PATH,
    "seg": SEG2WORLD_CONTROLNET_7B_CHECKPOINT_PATH,
    "edge": EDGE2WORLD_CONTROLNET_7B_CHECKPOINT_PATH,
    "depth": DEPTH2WORLD_CONTROLNET_7B_CHECKPOINT_PATH,
    "keypoint": KEYPOINT2WORLD_CONTROLNET_7B_CHECKPOINT_PATH,
    "upscale": UPSCALER_CONTROLNET_7B_CHECKPOINT_PATH,
    "hdmap": HDMAP2WORLD_CONTROLNET_7B_CHECKPOINT_PATH,
    "lidar": LIDAR2WORLD_CONTROLNET_7B_CHECKPOINT_PATH,
}


class _IncompatibleKeys(
    NamedTuple(
        "IncompatibleKeys",
        [
            ("missing_keys", List[str]),
            ("unexpected_keys", List[str]),
            ("incorrect_shapes", List[Tuple[str, Tuple[int], Tuple[int]]]),
        ],
    )
):
    pass


def non_strict_load_model(model: torch.nn.Module, checkpoint_state_dict: dict) -> _IncompatibleKeys:
    """Load a model checkpoint with non-strict matching, handling shape mismatches.

    Args:
        model (torch.nn.Module): Model to load weights into
        checkpoint_state_dict (dict): State dict from checkpoint

    Returns:
        _IncompatibleKeys: Named tuple containing:
            - missing_keys: Keys present in model but missing from checkpoint
            - unexpected_keys: Keys present in checkpoint but not in model
            - incorrect_shapes: Keys with mismatched tensor shapes

    The function handles special cases like:
    - Uninitialized parameters
    - Quantization observers
    - TransformerEngine FP8 states
    """
    # workaround https://github.com/pytorch/pytorch/issues/24139
    model_state_dict = model.state_dict()
    incorrect_shapes = []
    for k in list(checkpoint_state_dict.keys()):
        if k in model_state_dict:
            if "_extra_state" in k:  # Key introduced by TransformerEngine for FP8
                log.debug(f"Skipping key {k} introduced by TransformerEngine for FP8 in the checkpoint.")
                continue
            model_param = model_state_dict[k]
            # Allow mismatch for uninitialized parameters
            if TORCH_VERSION >= (1, 8) and isinstance(model_param, torch.nn.parameter.UninitializedParameter):
                continue
            if not isinstance(model_param, torch.Tensor):
                raise ValueError(
                    f"Find non-tensor parameter {k} in the model. type: {type(model_param)} {type(checkpoint_state_dict[k])}, please check if this key is safe to skip or not."
                )

            shape_model = tuple(model_param.shape)
            shape_checkpoint = tuple(checkpoint_state_dict[k].shape)
            if shape_model != shape_checkpoint:
                has_observer_base_classes = (
                    TORCH_VERSION >= (1, 8)
                    and hasattr(quantization, "ObserverBase")
                    and hasattr(quantization, "FakeQuantizeBase")
                )
                if has_observer_base_classes:
                    # Handle the special case of quantization per channel observers,
                    # where buffer shape mismatches are expected.
                    def _get_module_for_key(model: torch.nn.Module, key: str) -> torch.nn.Module:
                        # foo.bar.param_or_buffer_name -> [foo, bar]
                        key_parts = key.split(".")[:-1]
                        cur_module = model
                        for key_part in key_parts:
                            cur_module = getattr(cur_module, key_part)
                        return cur_module

                    cls_to_skip = (
                        ObserverBase,
                        FakeQuantizeBase,
                    )
                    target_module = _get_module_for_key(model, k)
                    if isinstance(target_module, cls_to_skip):
                        # Do not remove modules with expected shape mismatches
                        # them from the state_dict loading. They have special logic
                        # in _load_from_state_dict to handle the mismatches.
                        continue

                incorrect_shapes.append((k, shape_checkpoint, shape_model))
                checkpoint_state_dict.pop(k)
    incompatible = model.load_state_dict(checkpoint_state_dict, strict=False)
    # Remove keys with "_extra_state" suffix, which are non-parameter items introduced by TransformerEngine for FP8 handling
    missing_keys = [k for k in incompatible.missing_keys if "_extra_state" not in k]
    unexpected_keys = [k for k in incompatible.unexpected_keys if "_extra_state" not in k]
    return _IncompatibleKeys(
        missing_keys=missing_keys,
        unexpected_keys=unexpected_keys,
        incorrect_shapes=incorrect_shapes,
    )


@contextmanager
def skip_init_linear():
    # skip init of nn.Linear
    orig_reset_parameters = torch.nn.Linear.reset_parameters
    torch.nn.Linear.reset_parameters = lambda x: x
    xavier_uniform_ = torch.nn.init.xavier_uniform_
    torch.nn.init.xavier_uniform_ = lambda x: x
    yield
    torch.nn.Linear.reset_parameters = orig_reset_parameters
    torch.nn.init.xavier_uniform_ = xavier_uniform_


def load_model_by_config(
    config_job_name,
    config_file="projects/cosmos_video/config/config.py",
    model_class=DiffusionT2WModel,
    base_checkpoint_dir="",
):
    config_module = get_config_module(config_file)
    config = importlib.import_module(config_module).make_config()
    config = override(config, ["--", f"experiment={config_job_name}"])
    if base_checkpoint_dir != "" and hasattr(config.model, "base_load_from"):
        if hasattr(config.model.base_load_from, "load_path"):
            if config.model.base_load_from.load_path != "":
                config.model.base_load_from.load_path = config.model.base_load_from.load_path.replace(
                    "checkpoints", base_checkpoint_dir
                )
                log.info(
                    f"Model need to load a base model weight, change the loading path from default folder to the {base_checkpoint_dir}"
                )

    # Check that the config is valid
    config.validate()
    # Freeze the config so developers don't change it during training.
    config.freeze()  # type: ignore

    # Initialize model
    with skip_init_linear():
        model = model_class(config.model)
    return model

def load_network_model(model: DiffusionT2WModel, ckpt_path: str):
    if ckpt_path:
        with skip_init_linear():
            model.set_up_model()
        net_state_dict = torch.load(ckpt_path, map_location="cpu", weights_only=False)  # , weights_only=True)
        non_strict_load_model(model.model, net_state_dict)
    else:
        model.set_up_model()
    model.cuda()


def load_tokenizer_model(model: DiffusionT2WModel, tokenizer_dir: str):
    with skip_init_linear():
        model.set_up_tokenizer(tokenizer_dir)
    model.cuda()


def prepare_data_batch(
    height: int,
    width: int,
    num_frames: int,
    fps: int,
    prompt_embedding: torch.Tensor,
    negative_prompt_embedding: Optional[torch.Tensor] = None,
):
    """Prepare input batch tensors for video generation.

    Args:
        height (int): Height of video frames
        width (int): Width of video frames
        num_frames (int): Number of frames to generate
        fps (int): Frames per second
        prompt_embedding (torch.Tensor): Encoded text prompt embeddings
        negative_prompt_embedding (torch.Tensor, optional): Encoded negative prompt embeddings

    Returns:
        dict: Batch dictionary containing:
            - video: Zero tensor of target video shape
            - t5_text_mask: Attention mask for text embeddings
            - image_size: Target frame dimensions
            - fps: Target frame rate
            - num_frames: Number of frames
            - padding_mask: Frame padding mask
            - t5_text_embeddings: Prompt embeddings
            - neg_t5_text_embeddings: Negative prompt embeddings (if provided)
            - neg_t5_text_mask: Mask for negative embeddings (if provided)
    """
    # Create base data batch
    data_batch = {
        "video": torch.zeros((1, 3, num_frames, height, width), dtype=torch.uint8).cuda(),
        "t5_text_mask": torch.ones(1, 512, dtype=torch.bfloat16).cuda(),
        "image_size": torch.tensor([[height, width, height, width]] * 1, dtype=torch.bfloat16).cuda(),
        "fps": torch.tensor([fps] * 1, dtype=torch.bfloat16).cuda(),
        "num_frames": torch.tensor([num_frames] * 1, dtype=torch.bfloat16).cuda(),
        "padding_mask": torch.zeros((1, 1, height, width), dtype=torch.bfloat16).cuda(),
    }

    # Handle text embeddings

    t5_embed = prompt_embedding.to(dtype=torch.bfloat16).cuda()
    data_batch["t5_text_embeddings"] = t5_embed

    if negative_prompt_embedding is not None:
        neg_t5_embed = negative_prompt_embedding.to(dtype=torch.bfloat16).cuda()
        data_batch["neg_t5_text_embeddings"] = neg_t5_embed
        data_batch["neg_t5_text_mask"] = torch.ones(1, 512, dtype=torch.bfloat16).cuda()

    return data_batch


def get_video_batch(model, prompt_embedding, negative_prompt_embedding, height, width, fps, num_video_frames):
    """Prepare complete input batch for video generation including latent dimensions.

    Args:
        model: Diffusion model instance
        prompt_embedding (torch.Tensor): Text prompt embeddings
        negative_prompt_embedding (torch.Tensor): Negative prompt embeddings
        height (int): Output video height
        width (int): Output video width
        fps (int): Output video frame rate
        num_video_frames (int): Number of frames to generate

    Returns:
        tuple:
            - data_batch (dict): Complete model input batch
            - state_shape (list): Shape of latent state [C,T,H,W] accounting for VAE compression
    """
    raw_video_batch = prepare_data_batch(
        height=height,
        width=width,
        num_frames=num_video_frames,
        fps=fps,
        prompt_embedding=prompt_embedding,
        negative_prompt_embedding=negative_prompt_embedding,
    )
    state_shape = [
        model.tokenizer.channel,
        model.tokenizer.get_latent_num_frames(num_video_frames),
        height // model.tokenizer.spatial_compression_factor,
        width // model.tokenizer.spatial_compression_factor,
    ]
    return raw_video_batch, state_shape


def resize_video(video_np, h, w, interpolation=cv2.INTER_AREA):
    """Resize video frames to the specified height and width."""
    video_np = video_np[0].transpose((1, 2, 3, 0))  # Convert to T x H x W x C
    t = video_np.shape[0]
    resized_video = np.zeros((t, h, w, 3), dtype=np.uint8)
    for i in range(t):
        resized_video[i] = cv2.resize(video_np[i], (w, h), interpolation=interpolation)
    return resized_video.transpose((3, 0, 1, 2))[None]  # Convert back to B x C x T x H x W


def detect_aspect_ratio(img_size: tuple[int]):
    """Function for detecting the closest aspect ratio."""

    _aspect_ratios = np.array([(16 / 9), (4 / 3), 1, (3 / 4), (9 / 16)])
    _aspect_ratio_keys = ["16,9", "4,3", "1,1", "3,4", "9,16"]
    w, h = img_size
    current_ratio = w / h
    closest_aspect_ratio = np.argmin((_aspect_ratios - current_ratio) ** 2)
    return _aspect_ratio_keys[closest_aspect_ratio]


def get_upscale_size(orig_size: tuple[int], aspect_ratio: str, upscale_factor: int = 3, patch_overlap: int = 256):
    patch_w, patch_h = orig_size
    if aspect_ratio == "16,9" or aspect_ratio == "4,3":
        ratio = int(aspect_ratio.split(",")[1]) / int(aspect_ratio.split(",")[0])
        target_w = patch_w * upscale_factor - patch_overlap
        target_h = patch_h * upscale_factor - int(patch_overlap * ratio)
    elif aspect_ratio == "9,16" or aspect_ratio == "3,4":
        ratio = int(aspect_ratio.split(",")[0]) / int(aspect_ratio.split(",")[1])
        target_h = patch_h * upscale_factor - patch_overlap
        target_w = patch_w * upscale_factor - int(patch_overlap * ratio)
    else:
        target_h = patch_h * upscale_factor - patch_overlap
        target_w = patch_w * upscale_factor - patch_overlap
    return target_w, target_h


def read_and_resize_input(input_control_path, num_total_frames, interpolation):
    control_input, fps = read_video_or_image_into_frames_BCTHW(
        input_control_path,
        normalize=False,  # s.t. output range is [0, 255]
        max_frames=num_total_frames,
        also_return_fps=True,
    )  # BCTHW
    aspect_ratio = detect_aspect_ratio((control_input.shape[-1], control_input.shape[-2]))
    w, h = VIDEO_RES_SIZE_INFO[aspect_ratio]
    control_input = resize_video(control_input, h, w, interpolation=interpolation)  # BCTHW, range [0, 255]
    control_input = torch.from_numpy(control_input[0])  # CTHW, range [0, 255]
    return control_input, fps, aspect_ratio


<<<<<<< HEAD
def get_video_batch_for_multiview_model(
    model, prompt_embedding, height, width, fps, num_video_frames, frame_repeat_negative_condition
):
    """Prepare complete input batch for video generation including latent dimensions.

    Args:
        model: Diffusion model instance
        prompt_embedding list(torch.Tensor): Text prompt embeddings
        height (int): Output video height
        width (int): Output video width
        fps (int): Output video frame rate
        num_video_frames (int): Number of frames to generate
        frame_repeat_negative_condition (int): Number of frames to generate

    Returns:
        tuple:
            - data_batch (dict): Complete model input batch
            - state_shape (list): Shape of latent state [C,T,H,W] accounting for VAE compression
    """
    n_views = len(prompt_embedding)
    prompt_embedding = einops.rearrange(prompt_embedding, "n t d -> (n t) d").unsqueeze(0)
    raw_video_batch = prepare_data_batch(
        height=height,
        width=width,
        num_frames=num_video_frames,
        fps=fps,
        prompt_embedding=prompt_embedding,
    )
    if frame_repeat_negative_condition != -1:
        frame_repeat = torch.zeros(n_views)
        frame_repeat[-1] = frame_repeat_negative_condition
        frame_repeat[-2] = frame_repeat_negative_condition
        raw_video_batch["frame_repeat"] = frame_repeat.unsqueeze(0).to(dtype=torch.bfloat16).cuda()
    state_shape = [
        model.tokenizer.channel,
        model.tokenizer.get_latent_num_frames(int(num_video_frames / n_views)) * n_views,
        height // model.tokenizer.spatial_compression_factor,
        width // model.tokenizer.spatial_compression_factor,
    ]
    return raw_video_batch, state_shape

def get_ctrl_batch_mv(H, W, data_batch, num_total_frames, control_inputs):

    # Initialize control input dictionary
    control_input_dict = {k: v for k, v in data_batch.items()}
    control_weights = []
    hint_keys = []
    for hint_key, control_info in control_inputs.items():
        if hint_key not in valid_hint_keys:
            continue
        if "input_control" in control_info:
            cond_videos = []
            for in_file in control_info["input_control"]:
                log.info(f"reading control input {in_file} for hint {hint_key}")
                cond_vid, fps = read_video_or_image_into_frames_BCTHW(
                    in_file,
                    normalize=False,  # s.t. output range is [0, 255]
                    max_frames=num_total_frames,
                    also_return_fps=True,
                )
                cond_vid = resize_video(cond_vid, H, W,
                                                    interpolation=cv2.INTER_LINEAR)
                cond_vid = torch.from_numpy(cond_vid[0])

                cond_videos.append(cond_vid)

            input_frames = torch.cat(cond_videos, dim=1)
            control_input_dict[f"control_input_{hint_key}"] = input_frames
            hint_keys.append(hint_key)
        control_weights.append(control_info["control_weight"])

    target_w, target_h = W, H
    hint_key = "control_input_" + "_".join(hint_keys)
    add_control_input = get_augmentor_for_eval(
        input_key="video",
        output_key=hint_key
    )

    if len(control_input_dict):
        control_input = add_control_input(control_input_dict)[hint_key]
        if control_input.ndim == 4:
            control_input = control_input[None]
        control_input = control_input.bfloat16() / 255 * 2 - 1
        control_weights = load_spatial_temporal_weights(
            control_weights, B=1, T=num_total_frames, H=target_h, W=target_w, patch_h=H, patch_w=W
        )
        data_batch["control_weight"] = control_weights

        if len(control_inputs) > 1:  # Multicontrol enabled
            data_batch["hint_key"] = "control_input_multi"
            data_batch["control_input_multi"] = control_input
        else:  # Single-control case
            data_batch["hint_key"] = hint_key
            data_batch[hint_key] = control_input

    data_batch["target_h"], data_batch["target_w"] = target_h // 8, target_w // 8
    data_batch["video"] = torch.zeros((1, 3, 57, H, W), dtype=torch.uint8).cuda()  #?????
    data_batch["image_size"] = torch.tensor([[H, W, H, W]] * 1, dtype=torch.bfloat16).cuda()
    data_batch["padding_mask"] = torch.zeros((1, 1, H, W), dtype=torch.bfloat16).cuda()

    return data_batch
=======
def get_batched_ctrl_batch(
    model,
    prompt_embeddings,  # [B, ...]
    negative_prompt_embeddings,  # [B, ...] or None
    height,
    width,
    fps,
    num_video_frames,
    input_video_paths,  # List[str], length B
    control_inputs_list,  # List[dict], length B
    blur_strength,
    canny_threshold,
):
    """
    Create a fully batched data_batch for video generation, including all control and video inputs.

    Args:
        model: The diffusion model instance.
        prompt_embeddings: [B, ...] tensor of prompt embeddings.
        negative_prompt_embeddings: [B, ...] tensor of negative prompt embeddings or None.
        height, width, fps, num_video_frames: Video parameters.
        input_video_paths: List of input video paths, length B.
        control_inputs_list: List of control input dicts, length B.
        blur_strength, canny_threshold: ControlNet augmentation parameters.

    Returns:
        data_batch: Dict with all fields batched along dim 0 (batch dimension).
        state_shape: List describing the latent state shape.
    """
    B = len(input_video_paths)

    def prepare_single_data_batch(b):
        data_batch = {
            "video": torch.zeros((1, 3, num_video_frames, height, width), dtype=torch.uint8).cuda(),
            "t5_text_mask": torch.ones(1, 512, dtype=torch.bfloat16).cuda(),
            "image_size": torch.tensor([[height, width, height, width]], dtype=torch.bfloat16).cuda(),
            "fps": torch.tensor([fps], dtype=torch.bfloat16).cuda(),
            "num_frames": torch.tensor([num_video_frames], dtype=torch.bfloat16).cuda(),
            "padding_mask": torch.zeros((1, 1, height, width), dtype=torch.bfloat16).cuda(),
            "t5_text_embeddings": prompt_embeddings[b : b + 1].to(dtype=torch.bfloat16).cuda(),
        }
        if negative_prompt_embeddings is not None:
            data_batch["neg_t5_text_embeddings"] = negative_prompt_embeddings[b : b + 1].to(dtype=torch.bfloat16).cuda()
            data_batch["neg_t5_text_mask"] = torch.ones(1, 512, dtype=torch.bfloat16).cuda()
        return data_batch

    # Prepare and process each sample
    single_batches = []
    for b in range(B):
        single_data_batch = prepare_single_data_batch(b)
        processed = get_ctrl_batch(
            model,
            single_data_batch,
            num_video_frames,
            input_video_paths[b],
            control_inputs_list[b],
            blur_strength,
            canny_threshold,
        )
        single_batches.append(processed)

    # Merge all single-sample batches into a batched data_batch
    batched_data_batch = {}
    for k in single_batches[0]:
        if isinstance(single_batches[0][k], torch.Tensor):
            if k == "control_weight" and single_batches[0][k].ndim == 6:
                # [num_controls, 1, 1, T, H, W] per sample
                # Stack along dim=1 to get [num_controls, B, 1, T, H, W]
                batched_data_batch[k] = torch.cat([d[k] for d in single_batches], dim=1)
            else:
                # Concatenate along batch dimension (dim=0) for other tensors
                batched_data_batch[k] = torch.cat([d[k] for d in single_batches], dim=0)
        else:
            batched_data_batch[k] = single_batches[0][k]  # assume they're the same for now

    state_shape = [
        model.tokenizer.channel,
        model.tokenizer.get_latent_num_frames(num_video_frames),
        height // model.tokenizer.spatial_compression_factor,
        width // model.tokenizer.spatial_compression_factor,
    ]

    return batched_data_batch, state_shape
>>>>>>> fb7665d1


def get_ctrl_batch(
    model, data_batch, num_video_frames, input_video_path, control_inputs, blur_strength, canny_threshold
):
    """Prepare complete input batch for video generation including latent dimensions.

    Args:
        model: Diffusion model instance

    Returns:
        - data_batch (dict): Complete model input batch
    """
    state_shape = model.state_shape

    H, W = (
        state_shape[-2] * model.tokenizer.spatial_compression_factor,
        state_shape[-1] * model.tokenizer.spatial_compression_factor,
    )

    # Initialize control input dictionary
    control_input_dict = {k: v for k, v in data_batch.items()}
    num_total_frames = NUM_MAX_FRAMES
    if input_video_path:
        input_frames, fps, aspect_ratio = read_and_resize_input(
            input_video_path, num_total_frames=num_total_frames, interpolation=cv2.INTER_AREA
        )
        _, num_total_frames, H, W = input_frames.shape
        control_input_dict["video"] = input_frames.numpy()  # CTHW
        data_batch["input_video"] = input_frames.bfloat16()[None] / 255 * 2 - 1  # BCTHW
    else:
        data_batch["input_video"] = None
    target_w, target_h = W, H

    control_weights = []
    for hint_key, control_info in control_inputs.items():
        if "input_control" in control_info:
            in_file = control_info["input_control"]
            interpolation = cv2.INTER_NEAREST if hint_key == "seg" else cv2.INTER_LINEAR
            log.info(f"reading control input {in_file} for hint {hint_key}")
            control_input_dict[f"control_input_{hint_key}"], fps, aspect_ratio = read_and_resize_input(
                in_file, num_total_frames=num_total_frames, interpolation=interpolation
            )  # CTHW
            num_total_frames = min(num_total_frames, control_input_dict[f"control_input_{hint_key}"].shape[1])
            target_h, target_w = H, W = control_input_dict[f"control_input_{hint_key}"].shape[2:]
        if hint_key == "upscale":
            orig_size = (W, H)
            target_w, target_h = get_upscale_size(orig_size, aspect_ratio, upscale_factor=3)
            input_resized = resize_video(
                input_frames[None].numpy(),
                target_h,
                target_w,
                interpolation=cv2.INTER_LINEAR,
            )  # BCTHW
            control_input_dict["control_input_upscale"] = split_video_into_patches(
                torch.from_numpy(input_resized), H, W
            )
            data_batch["input_video"] = control_input_dict["control_input_upscale"].bfloat16() / 255 * 2 - 1
        control_weights.append(control_info["control_weight"])

    # Trim all control videos and input video to be the same length.
    log.info(f"Making all control and input videos to be length of {num_total_frames} frames.")
    if len(control_inputs) > 1:
        for hint_key in control_inputs.keys():
            cur_key = f"control_input_{hint_key}"
            if cur_key in control_input_dict:
                control_input_dict[cur_key] = control_input_dict[cur_key][:, :num_total_frames]
    if input_video_path:
        control_input_dict["video"] = control_input_dict["video"][:, :num_total_frames]
        data_batch["input_video"] = data_batch["input_video"][:, :, :num_total_frames]

    hint_key = "control_input_" + "_".join(control_inputs.keys())
    add_control_input = get_augmentor_for_eval(
        input_key="video",
        output_key=hint_key,
        preset_blur_strength=blur_strength,
        preset_canny_threshold=canny_threshold,
        blur_config=BilateralOnlyBlurAugmentorConfig[blur_strength],
    )

    if len(control_input_dict):
        control_input = add_control_input(control_input_dict)[hint_key]
        if control_input.ndim == 4:
            control_input = control_input[None]
        control_input = control_input.bfloat16() / 255 * 2 - 1
        control_weights = load_spatial_temporal_weights(
            control_weights, B=1, T=num_video_frames, H=target_h, W=target_w, patch_h=H, patch_w=W
        )
        data_batch["control_weight"] = control_weights

        if len(control_inputs) > 1:  # Multicontrol enabled
            data_batch["hint_key"] = "control_input_multi"
            data_batch["control_input_multi"] = control_input
        else:  # Single-control case
            data_batch["hint_key"] = hint_key
            data_batch[hint_key] = control_input

    data_batch["target_h"], data_batch["target_w"] = target_h // 8, target_w // 8
    data_batch["video"] = torch.zeros((1, 3, 121, H, W), dtype=torch.uint8).cuda()
    data_batch["image_size"] = torch.tensor([[H, W, H, W]] * 1, dtype=torch.bfloat16).cuda()
    data_batch["padding_mask"] = torch.zeros((1, 1, H, W), dtype=torch.bfloat16).cuda()

    return data_batch


def generate_control_input(input_file_path, save_folder, hint_key, blur_strength, canny_threshold, num_total_frames=10):
    log.info(
        f"Generating control input for {hint_key} with blur strength {blur_strength} and canny threshold {canny_threshold}"
    )
    video_input = read_video_or_image_into_frames_BCTHW(input_file_path, normalize=False)[0, :, :num_total_frames]
    control_input = get_augmentor_for_eval(
        input_key="video",
        output_key=hint_key,
        preset_blur_strength=blur_strength,
        preset_canny_threshold=canny_threshold,
        blur_config=BilateralOnlyBlurAugmentorConfig[blur_strength],
    )
    control_input = control_input({"video": video_input})[hint_key]
    control_input = control_input.numpy().transpose((1, 2, 3, 0))

    output_file_path = f"{save_folder}/{hint_key}_upsampler.mp4"
    log.info(f"Saving control input to {output_file_path}")
    save_video(frames=control_input, fps=24, filepath=output_file_path)
    return output_file_path


def generate_world_from_control(
    model: DiffusionV2WModel,
    state_shape: list[int],
    is_negative_prompt: bool,
    data_batch: dict,
    guidance: float,
    num_steps: int,
    seed: int,
    condition_latent: torch.Tensor,
    num_input_frames: int,
    sigma_max: float,
    x_sigma_max=None,
    augment_sigma=None,
) -> Tuple[np.array, list, list]:
    """Generate video using a conditioning video/image input.

    Args:
        model (DiffusionV2WModel): The diffusion model instance
        state_shape (list[int]): Shape of the latent state [C,T,H,W]
        is_negative_prompt (bool): Whether negative prompt is provided
        data_batch (dict): Batch containing model inputs including text embeddings
        guidance (float): Classifier-free guidance scale for sampling
        num_steps (int): Number of diffusion sampling steps
        seed (int): Random seed for generation
        condition_latent (torch.Tensor): Latent tensor from conditioning video/image file
        num_input_frames (int): Number of input frames

    Returns:
        np.array: Generated video frames in shape [T,H,W,C], range [0,255]
    """
    assert not model.config.conditioner.video_cond_bool.sample_tokens_start_from_p_or_i, "not supported"

    if augment_sigma is None:
        augment_sigma = DEFAULT_AUGMENT_SIGMA

    b, c, t, h, w = condition_latent.shape
    if condition_latent.shape[2] < state_shape[1]:
        # Padding condition latent to state shape
        condition_latent = torch.cat(
            [
                condition_latent,
                condition_latent.new_zeros(b, c, state_shape[1] - t, h, w),
            ],
            dim=2,
        ).contiguous()
    num_of_latent_condition = compute_num_latent_frames(model, num_input_frames)

    sample = model.generate_samples_from_batch(
        data_batch,
        guidance=guidance,
        state_shape=[c, t, h, w],
        num_steps=num_steps,
        is_negative_prompt=is_negative_prompt,
        seed=seed,
        condition_latent=condition_latent,
        num_condition_t=num_of_latent_condition,
        condition_video_augment_sigma_in_inference=augment_sigma,
        x_sigma_max=x_sigma_max,
        sigma_max=sigma_max,
        target_h=data_batch["target_h"],
        target_w=data_batch["target_w"],
        patch_h=h,
        patch_w=w,
    )
    return sample


def read_video_or_image_into_frames_BCTHW(
    input_path: str,
    input_path_format: str = "mp4",
    H: int = None,
    W: int = None,
    normalize: bool = True,
    max_frames: int = -1,
    also_return_fps: bool = False,
) -> torch.Tensor:
    """Read video or image file and convert to tensor format.

    Args:
        input_path (str): Path to input video/image file
        input_path_format (str): Format of input file (default: "mp4")
        H (int, optional): Height to resize frames to
        W (int, optional): Width to resize frames to
        normalize (bool): Whether to normalize pixel values to [-1,1] (default: True)
        max_frames (int): Maximum number of frames to read (-1 for all frames)
        also_return_fps (bool): Whether to return fps along with frames

    Returns:
        torch.Tensor | tuple: Video tensor in shape [B,C,T,H,W], optionally with fps if requested
    """
    log.debug(f"Reading video from {input_path}")

    loaded_data = load_from_fileobj(input_path, format=input_path_format)
    frames, meta_data = loaded_data
    if input_path.endswith(".png") or input_path.endswith(".jpg") or input_path.endswith(".jpeg"):
        frames = np.array(frames[0])  # HWC, [0,255]
        if frames.shape[-1] > 3:  # RGBA, set the transparent to white
            # Separate the RGB and Alpha channels
            rgb_channels = frames[..., :3]
            alpha_channel = frames[..., 3] / 255.0  # Normalize alpha channel to [0, 1]

            # Create a white background
            white_bg = np.ones_like(rgb_channels) * 255  # White background in RGB

            # Blend the RGB channels with the white background based on the alpha channel
            frames = (rgb_channels * alpha_channel[..., None] + white_bg * (1 - alpha_channel[..., None])).astype(
                np.uint8
            )
        frames = [frames]
        fps = 0
    else:
        fps = int(meta_data.get("fps"))
    if max_frames != -1:
        frames = frames[:max_frames]
    input_tensor = np.stack(frames, axis=0)
    input_tensor = einops.rearrange(input_tensor, "t h w c -> t c h w")
    if normalize:
        input_tensor = input_tensor / 128.0 - 1.0
        input_tensor = torch.from_numpy(input_tensor).bfloat16()  # TCHW
        log.debug(f"Raw data shape: {input_tensor.shape}")
        if H is not None and W is not None:
            input_tensor = transforms_F.resize(
                input_tensor,
                size=(H, W),  # type: ignore
                interpolation=transforms_F.InterpolationMode.BICUBIC,
                antialias=True,
            )
    input_tensor = einops.rearrange(input_tensor, "(b t) c h w -> b c t h w", b=1)
    if normalize:
        input_tensor = input_tensor.to("cuda")
    log.debug(f"Load shape {input_tensor.shape} value {input_tensor.min()}, {input_tensor.max()}")
    if also_return_fps:
        return input_tensor, fps
    return input_tensor


def compute_num_latent_frames(model: DiffusionV2WModel, num_input_frames: int, downsample_factor=8) -> int:
    """This function computes the number of latent frames given the number of input frames.
    Args:
        model (DiffusionV2WModel): video generation model
        num_input_frames (int): number of input frames
        downsample_factor (int): downsample factor for temporal reduce
    Returns:
        int: number of latent frames
    """
    # First find how many vae chunks are contained with in num_input_frames
    num_latent_frames = (
        num_input_frames
        // model.tokenizer.video_vae.pixel_chunk_duration
        * model.tokenizer.video_vae.latent_chunk_duration
    )
    # Then handle the remainder
    if num_input_frames % model.tokenizer.video_vae.pixel_chunk_duration == 1:
        num_latent_frames += 1
    elif num_input_frames % model.tokenizer.video_vae.pixel_chunk_duration > 1:
        assert (
            num_input_frames % model.tokenizer.video_vae.pixel_chunk_duration - 1
        ) % downsample_factor == 0, f"num_input_frames % model.tokenizer.video_vae.pixel_chunk_duration - 1 must be divisible by {downsample_factor}"
        num_latent_frames += (
            1 + (num_input_frames % model.tokenizer.video_vae.pixel_chunk_duration - 1) // downsample_factor
        )

    return num_latent_frames


def create_condition_latent_from_input_frames(
    model: DiffusionV2WModel,
    input_frames: torch.Tensor,
    num_frames_condition: int = 25,
    from_back: bool = True,
):
    """Create condition latent for video generation from input frames.

    Takes the last num_frames_condition frames from input as conditioning.

    Args:
        model (DiffusionV2WModel): Video generation model
        input_frames (torch.Tensor): Input video tensor [B,C,T,H,W], range [-1,1]
        num_frames_condition (int): Number of frames to use for conditioning

    Returns:
        tuple: (condition_latent, encode_input_frames) where:
            - condition_latent (torch.Tensor): Encoded latent condition [B,C,T,H,W]
            - encode_input_frames (torch.Tensor): Padded input frames used for encoding
    """
    B, C, T, H, W = input_frames.shape
    num_frames_encode = (
        model.tokenizer.pixel_chunk_duration
    )  # (model.state_shape[1] - 1) / model.vae.pixel_chunk_duration + 1
    log.debug(
        f"num_frames_encode not set, set it based on pixel chunk duration and model state shape: {num_frames_encode}"
    )

    log.debug(
        f"Create condition latent from input frames {input_frames.shape}, value {input_frames.min()}, {input_frames.max()}, dtype {input_frames.dtype}"
    )

    assert (
        input_frames.shape[2] >= num_frames_condition
    ), f"input_frames not enough for condition, require at least {num_frames_condition}, get {input_frames.shape[2]}, {input_frames.shape}"
    assert (
        num_frames_encode >= num_frames_condition
    ), f"num_frames_encode should be larger than num_frames_condition, get {num_frames_encode}, {num_frames_condition}"

    # Put the conditioal frames to the begining of the video, and pad the end with zero
    if model.config.conditioner.video_cond_bool.condition_location == "first_and_last_1":
        condition_frames_first = input_frames[:, :, :num_frames_condition]
        condition_frames_last = input_frames[:, :, -num_frames_condition:]
        padding_frames = condition_frames_first.new_zeros(B, C, num_frames_encode + 1 - 2 * num_frames_condition, H, W)
        encode_input_frames = torch.cat([condition_frames_first, padding_frames, condition_frames_last], dim=2)
    elif not from_back:
        condition_frames = input_frames[:, :, :num_frames_condition]
        padding_frames = condition_frames.new_zeros(B, C, num_frames_encode - num_frames_condition, H, W)
        encode_input_frames = torch.cat([condition_frames, padding_frames], dim=2)
    else:
        condition_frames = input_frames[:, :, -num_frames_condition:]
        padding_frames = condition_frames.new_zeros(B, C, num_frames_encode - num_frames_condition, H, W)
        encode_input_frames = torch.cat([condition_frames, padding_frames], dim=2)

    log.info(
        f"create latent with input shape {encode_input_frames.shape} including padding {num_frames_encode - num_frames_condition} at the end"
    )
    if hasattr(model, "n_views") and encode_input_frames.shape[0] == model.n_views:
        encode_input_frames = einops.rearrange(encode_input_frames, "(B V) C T H W -> B C (V T) H W", V=model.n_views)
        latent = model.encode(encode_input_frames)
    elif model.config.conditioner.video_cond_bool.condition_location == "first_and_last_1":
        latent1 = model.encode(encode_input_frames[:, :, :num_frames_encode])  # BCTHW
        latent2 = model.encode(encode_input_frames[:, :, num_frames_encode:])
        latent = torch.cat([latent1, latent2], dim=2)  # BCTHW
    elif encode_input_frames.shape[0] == 1:
        # treat as single view video
        latent = model.tokenizer.encode(encode_input_frames) * model.sigma_data
    else:
        raise ValueError(f"First dimension of encode_input_frames {encode_input_frames.shape[0]} does not match "
                         f"model.n_views or model.n_views is not defined and first dimension is not 1")
    return latent, encode_input_frames


def compute_num_frames_condition(model: DiffusionV2WModel, num_of_latent_overlap: int, downsample_factor=8) -> int:
    """This function computes the number of condition pixel frames given the number of latent frames to overlap.
    Args:
        model (ExtendDiffusionModel): video generation model
        num_of_latent_overlap (int): number of latent frames to overlap
        downsample_factor (int): downsample factor for temporal reduce
    Returns:
        int: number of condition frames in output space
    """
    if getattr(model.tokenizer.video_vae, "is_casual", True):
        # For casual model
        num_frames_condition = (
            num_of_latent_overlap
            // model.tokenizer.video_vae.latent_chunk_duration
            * model.tokenizer.video_vae.pixel_chunk_duration
        )
        if num_of_latent_overlap % model.tokenizer.video_vae.latent_chunk_duration == 1:
            num_frames_condition += 1
        elif num_of_latent_overlap % model.tokenizer.video_vae.latent_chunk_duration > 1:
            num_frames_condition += (
                1 + (num_of_latent_overlap % model.tokenizer.video_vae.latent_chunk_duration - 1) * downsample_factor
            )
    else:
        num_frames_condition = num_of_latent_overlap * downsample_factor

    return num_frames_condition

def get_condition_latent(
    model: DiffusionV2WModel,
    input_image_or_video_path: str,
    num_input_frames: int = 1,
    state_shape: list[int] = None,
    frame_index: int = 0,
    frame_stride: int = 1,
    from_back: bool = True,
    start_frame: int=0
) -> torch.Tensor:
    """Get condition latent from input image/video file.

    Args:
        model (DiffusionV2WModel): Video generation model
        input_image_or_video_path (str): Path to conditioning image/video
        num_input_frames (int): Number of input frames for video2world prediction

    Returns:
        tuple: (condition_latent, input_frames) where:
            - condition_latent (torch.Tensor): Encoded latent condition [B,C,T,H,W]
            - input_frames (torch.Tensor): Input frames tensor [B,C,T,H,W]
    """
    if state_shape is None:
        state_shape = model.state_shape
    assert num_input_frames > 0, "num_input_frames must be greater than 0"

    H, W = (
        state_shape[-2] * model.tokenizer.spatial_compression_factor,
        state_shape[-1] * model.tokenizer.spatial_compression_factor,
    )

    input_path_format = input_image_or_video_path.split(".")[-1]
    input_frames = read_video_or_image_into_frames_BCTHW(
        input_image_or_video_path,
        input_path_format=input_path_format,
        H=H,
        W=W,
    )
    if model.config.conditioner.video_cond_bool.condition_location == "first_and_last_1":
        start_frame = frame_index * frame_stride
        end_frame = (frame_index + 1) * frame_stride
        curr_input_frames = torch.cat(
            [input_frames[:, :, start_frame : start_frame + 1], input_frames[:, :, end_frame : end_frame + 1]], dim=2
        ).contiguous()  # BCTHW
        num_of_latent_condition = 1
        num_frames_condition = compute_num_frames_condition(
            model, num_of_latent_condition, downsample_factor=model.tokenizer.temporal_compression_factor
        )

        condition_latent, _ = create_condition_latent_from_input_frames(model, curr_input_frames, num_frames_condition)
        condition_latent = condition_latent.to(torch.bfloat16)
        return condition_latent
    input_frames = input_frames[:, :, start_frame:, :, :]
    condition_latent, _ = create_condition_latent_from_input_frames(model, input_frames, num_input_frames,
                                                                    from_back=from_back)
    condition_latent = condition_latent.to(torch.bfloat16)

    return condition_latent


def check_input_frames(input_path: str, required_frames: int) -> bool:
    """Check if input video/image has sufficient frames.

    Args:
        input_path: Path to input video or image
        required_frames: Number of required frames

    Returns:
        np.ndarray of frames if valid, None if invalid
    """
    if input_path.endswith((".jpg", ".jpeg", ".png")):
        if required_frames > 1:
            log.error(f"Input ({input_path}) is an image but {required_frames} frames are required")
            return False
        return True  # Let the pipeline handle image loading
    # For video input
    try:
        vid = imageio.get_reader(input_path, "ffmpeg")
        frame_count = vid.count_frames()

        if frame_count < required_frames:
            log.error(f"Input video has {frame_count} frames but {required_frames} frames are required")
            return False
        else:
            return True
    except Exception as e:
        log.error(f"Error reading video file {input_path}: {e}")
        return False


def load_spatial_temporal_weights(weight_paths, B, T, H, W, patch_h, patch_w):
    """
    Load and process spatial-temporal weight maps from .pt files
    Args:
        weight_paths: List of weights that can be scalars, paths to .pt files, or empty strings
        B, T, H, W: Desired tensor dimensions
        patch_h, patch_w: Patch dimensions for splitting
    Returns:
        For all scalar weights: tensor of shape [num_controls]
        For any spatial maps: tensor of shape [num_controls, B, 1, T, H, W]
    """
    # Process each weight path
    weights = []
    has_spatial_weights = False
    for path in weight_paths:
        if not path or (isinstance(path, str) and path.lower() == "none"):
            # Use default weight of 1.0
            w = torch.ones((T, H, W), dtype=torch.bfloat16)
        else:
            try:
                # Try to parse as scalar
                scalar_value = float(path)
                w = torch.full((T, H, W), scalar_value, dtype=torch.bfloat16)
            except ValueError:
                # Not a scalar, must be a path to a weight map
                has_spatial_weights = True
                w = torch.load(path, weights_only=False).to(dtype=torch.bfloat16)  # [T, H, W]
                if w.ndim == 2:  # Spatial only
                    w = w.unsqueeze(0).repeat(T, 1, 1)
                elif w.ndim != 3:
                    raise ValueError(f"Weight map must be 2D or 3D, got shape {w.shape}")

                if w.shape != (T, H, W):
                    w = (
                        torch.nn.functional.interpolate(
                            w.unsqueeze(0).unsqueeze(0),
                            size=(T, H, W),
                            mode="trilinear",
                            align_corners=False,
                        )
                        .squeeze(0)
                        .squeeze(0)
                    )
        w = torch.clamp(w, min=0)
        w = w.unsqueeze(0).unsqueeze(1)
        w = w.expand(B, 1, -1, -1, -1)
        weights.append(w)

    if not has_spatial_weights:
        scalar_weights = [float(w) for w in weight_paths]
        weights_tensor = torch.tensor(scalar_weights, dtype=torch.bfloat16)
        weights_tensor = weights_tensor / (weights_tensor.sum().clip(1))
        return weights_tensor.cuda()

    weights = torch.stack(weights, dim=0).cuda()
    weights = weights / (weights.sum(dim=0, keepdim=True).clip(1))

    # Split into patches if needed
    if patch_h != H or patch_w != W:
        num_controls = len(weights)
        weights = weights.reshape(num_controls * B, 1, T, H, W)
        weights = split_video_into_patches(weights, patch_h, patch_w)
        B_new = weights.shape[0] // num_controls
        weights = weights.reshape(num_controls, B_new, 1, T, H, W)

    return weights


def resize_control_weight_map(control_weight_map, size):
    assert control_weight_map.shape[2] == 1  # [num_control, B, 1, T, H, W]
    weight_map = control_weight_map.squeeze(2)  # [num_control, B, T, H, W]
    T, H, W = size
    if weight_map.shape[2:5] != (T, H, W):
        assert (weight_map.shape[2] == T) or (weight_map.shape[2] == 8 * (T - 1) + 1)
        weight_map_i = [
            torch.nn.functional.interpolate(
                weight_map[:, :, :1],
                size=(1, H, W),
                mode="trilinear",
                align_corners=False,
            )
        ]
        weight_map_i += [
            torch.nn.functional.interpolate(
                weight_map[:, :, 1:],
                size=(T - 1, H, W),
                mode="trilinear",
                align_corners=False,
            )
        ]
        weight_map = torch.cat(weight_map_i, dim=2)
    return weight_map.unsqueeze(2)


def split_video_into_patches(tensor, patch_h, patch_w):
    h, w = tensor.shape[-2:]
    n_img_w = (w - 1) // patch_w + 1
    n_img_h = (h - 1) // patch_h + 1
    overlap_size_h = overlap_size_w = 0
    if n_img_w > 1:
        overlap_size_w = (n_img_w * patch_w - w) // (n_img_w - 1)  # 512 for n=2, 320 for n=4
        assert n_img_w * patch_w - overlap_size_w * (n_img_w - 1) == w
    if n_img_h > 1:
        overlap_size_h = (n_img_h * patch_h - h) // (n_img_h - 1)
        assert n_img_h * patch_h - overlap_size_h * (n_img_h - 1) == h
    p_h = patch_h - overlap_size_h
    p_w = patch_w - overlap_size_w

    patches = []
    for i in range(n_img_h):
        for j in range(n_img_w):
            patches += [tensor[:, :, :, p_h * i : (p_h * i + patch_h), p_w * j : (p_w * j + patch_w)]]
    return torch.cat(patches)


def merge_patches_into_video(imgs, overlap_size_h, overlap_size_w, n_img_h, n_img_w):
    b, c, t, h, w = imgs.shape
    imgs = rearrange(imgs, "(b m n) c t h w -> m n b c t h w", m=n_img_h, n=n_img_w)
    H = n_img_h * h - (n_img_h - 1) * overlap_size_h
    W = n_img_w * w - (n_img_w - 1) * overlap_size_w
    img_sum = torch.zeros((b // (n_img_h * n_img_w), c, t, H, W)).to(imgs)
    mask_sum = torch.zeros((H, W)).to(imgs)

    # Create a linear mask for blending.
    def create_linear_gradient_tensor(H, W, overlap_size_h, overlap_size_w):
        y, x = torch.meshgrid(
            torch.minimum(torch.arange(H), H - torch.arange(H)) / (overlap_size_h + 1e-6),
            torch.minimum(torch.arange(W), W - torch.arange(W)) / (overlap_size_w + 1e-6),
        )
        return torch.clamp(y, 0.01, 1) * torch.clamp(x, 0.01, 1)

    mask_ij = create_linear_gradient_tensor(h, w, overlap_size_h, overlap_size_w).to(imgs)

    for i in range(n_img_h):
        for j in range(n_img_w):
            h_start = i * (h - overlap_size_h)
            w_start = j * (w - overlap_size_w)
            img_sum[:, :, :, h_start : h_start + h, w_start : w_start + w] += (
                imgs[i, j] * mask_ij[None, None, None, :, :]
            )
            mask_sum[h_start : h_start + h, w_start : w_start + w] += mask_ij
    return img_sum / (mask_sum[None, None, None, :, :] + 1e-6)


valid_hint_keys = {"vis", "seg", "edge", "depth", "keypoint", "upscale", "hdmap", "lidar"}


def load_controlnet_specs(cfg) -> Dict[str, Any]:
    with open(cfg.controlnet_specs, "r") as f:
        controlnet_specs_in = json.load(f)

    controlnet_specs = {}
    args = {}

    for hint_key, config in controlnet_specs_in.items():
        if hint_key in valid_hint_keys:
            controlnet_specs[hint_key] = config
        else:
            if type(config) == dict:
                raise ValueError(f"Invalid hint_key: {hint_key}. Must be one of {valid_hint_keys}")
            else:
                args[hint_key] = config
                continue
    return controlnet_specs, args


def validate_controlnet_specs(cfg, controlnet_specs) -> Dict[str, Any]:
    """
    Load and validate controlnet specifications from a JSON file.

    Args:
        json_path (str): Path to the JSON file containing controlnet specs.
        checkpoint_dir (str): Base directory for checkpoint files.

    Returns:
        Dict[str, Any]: Validated and processed controlnet specifications.
    """
    checkpoint_dir = cfg.checkpoint_dir
    sigma_max = cfg.sigma_max
    input_video_path = cfg.input_video_path

    for hint_key, config in controlnet_specs.items():
        if hint_key not in valid_hint_keys:
            raise ValueError(f"Invalid hint_key: {hint_key}. Must be one of {valid_hint_keys}")

        if not input_video_path and sigma_max < 80:
            raise ValueError("Must have 'input_video' specified if sigma_max < 80")

        if not input_video_path and "input_control" not in config:
            raise ValueError(
                f"{hint_key} controlnet must have 'input_control' video specified if no 'input_video' specified."
            )

        if "ckpt_path" not in config:
            log.info(f"No checkpoint path specified for {hint_key}. Using default.")
            config["ckpt_path"] = os.path.join(checkpoint_dir, default_model_names[hint_key])

        # Regardless whether "control_weight_prompt" is provided (i.e. whether we automatically
        # generate spatiotemporal control weight binary masks), control_weight is needed to.
        if "control_weight" not in config:
            log.warning(f"No control weight specified for {hint_key}. Setting to 0.5.")
            config["control_weight"] = "0.5"
        else:
            # Check if control weight is a path or a scalar
            weight = config["control_weight"]
            if not isinstance(weight, str) or not weight.endswith(".pt"):
                try:
                    # Try converting to float
                    scalar_value = float(weight)
                    if scalar_value < 0:
                        raise ValueError(f"Control weight for {hint_key} must be non-negative.")
                except ValueError:
                    raise ValueError(
                        f"Control weight for {hint_key} must be a valid non-negative float or a path to a .pt file."
                    )

    return controlnet_specs<|MERGE_RESOLUTION|>--- conflicted
+++ resolved
@@ -373,7 +373,6 @@
     return control_input, fps, aspect_ratio
 
 
-<<<<<<< HEAD
 def get_video_batch_for_multiview_model(
     model, prompt_embedding, height, width, fps, num_video_frames, frame_repeat_negative_condition
 ):
@@ -475,7 +474,7 @@
     data_batch["padding_mask"] = torch.zeros((1, 1, H, W), dtype=torch.bfloat16).cuda()
 
     return data_batch
-=======
+
 def get_batched_ctrl_batch(
     model,
     prompt_embeddings,  # [B, ...]
@@ -559,7 +558,6 @@
     ]
 
     return batched_data_batch, state_shape
->>>>>>> fb7665d1
 
 
 def get_ctrl_batch(
