--- conflicted
+++ resolved
@@ -330,18 +330,13 @@
         else:
             for _, spec in self.control_inputs.items():
                 log.info(f"Loading ctrl model from ckpt_path: {spec['ckpt_path']}")
-<<<<<<< HEAD
-                net_state_dict = torch.load(
-                    f"{self.checkpoint_dir}/{spec['ckpt_path']}", map_location="cpu", weights_only=False
-                )  # , weights_only=True)
-=======
+
                 if os.path.exists(spec["ckpt_path"]):
                     net_state_dict = torch.load(spec["ckpt_path"], map_location="cpu", weights_only=False)
                 else:
                     net_state_dict = torch.load(
                         f"{self.checkpoint_dir}/{spec['ckpt_path']}", map_location="cpu", weights_only=False
                     )
->>>>>>> ce675176
                 non_strict_load_model(self.model.model, net_state_dict)
 
         if self.process_group is not None:
