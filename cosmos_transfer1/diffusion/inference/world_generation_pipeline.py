--- conflicted
+++ resolved
@@ -148,13 +148,10 @@
         upsample_prompt: bool = False,
         offload_prompt_upsampler: bool = False,
         process_group: torch.distributed.ProcessGroup | None = None,
-<<<<<<< HEAD
         regional_prompts: List[str] = None,
         region_definitions: Union[List[List[float]], torch.Tensor] = None,
         waymo_example: bool = False,
-=======
         cutoff_frame: int = -1,
->>>>>>> 70c53b05
     ):
         """Initialize diffusion world generation pipeline.
 
@@ -182,6 +179,8 @@
             offload_prompt_upsampler: Whether to offload prompt upsampler after use
             process_group: Process group for distributed training
             waymo_example: Whether to use the waymo example post-training checkpoint
+            cutoff_frame: If > -1, separates past and future frames for AV models as explained
+                in get_ctrl_batch; propagated to sampling helpers.
         """
         self.num_input_frames = num_input_frames
         self.control_inputs = control_inputs
@@ -203,12 +202,9 @@
         self.fps = fps
         self.num_video_frames = num_video_frames
         self.seed = seed
-<<<<<<< HEAD
         self.regional_prompts = regional_prompts
         self.region_definitions = region_definitions
-=======
         self.cutoff_frame = cutoff_frame
->>>>>>> 70c53b05
 
         super().__init__(
             checkpoint_dir=checkpoint_dir,
@@ -445,20 +441,16 @@
         if self.offload_network:
             self._load_network()
 
-<<<<<<< HEAD
         prompt_embeddings = torch.cat(prompt_embeddings)
         if negative_prompt_embeddings is not None:
             negative_prompt_embeddings = torch.cat(negative_prompt_embeddings)
 
-        samples = self._run_model(
+        samples, intermediates = self._run_model(
             prompt_embeddings=prompt_embeddings,
             negative_prompt_embeddings=negative_prompt_embeddings,
             video_paths=video_paths,
             control_inputs_list=control_inputs_list,
         )
-=======
-        sample, intermediates = self._run_model(prompt_embedding, negative_prompt_embedding, video_path, control_inputs)
->>>>>>> 70c53b05
 
         if self.offload_network:
             self._offload_network()
@@ -466,11 +458,7 @@
         if self.offload_tokenizer:
             self._offload_tokenizer()
 
-<<<<<<< HEAD
-        return samples
-=======
-        return sample, intermediates
->>>>>>> 70c53b05
+        return samples, intermediates
 
     def _run_model(
         self,
@@ -522,23 +510,11 @@
             width=self.width,
             fps=self.fps,
             num_video_frames=self.num_video_frames,
-<<<<<<< HEAD
             input_video_paths=video_paths,  # [B]
             control_inputs_list=control_inputs_list,  # [B]
             blur_strength=self.blur_strength,
             canny_threshold=self.canny_threshold,
-=======
-        )
-        data_batch = get_ctrl_batch(
-            self.model,
-            data_batch,
-            self.num_video_frames,
-            video_path,
-            control_inputs,
-            self.blur_strength,
-            self.canny_threshold,
-            self.cutoff_frame,
->>>>>>> 70c53b05
+            cutoff_frame=self.cutoff_frame,
         )
 
         if regional_contexts is not None:
@@ -575,12 +551,9 @@
         N_clip = (num_total_frames_with_padding - self.num_input_frames) // num_new_generated_frames
 
         video = []
-<<<<<<< HEAD
         prev_frames = None
-=======
         intermediate_videos = [[] for _ in range(self.num_steps)]
 
->>>>>>> 70c53b05
         for i_clip in tqdm(range(N_clip)):
             # data_batch_i = {k: v.clone() if isinstance(v, torch.Tensor) else v for k, v in data_batch.items()}
             data_batch_i = {k: v for k, v in data_batch.items()}
@@ -599,14 +572,8 @@
                 else:
                     input_frames = input_video[:, :, start_frame:end_frame].cuda()
                     x0 = self.model.encode(input_frames).contiguous()
-<<<<<<< HEAD
                     x_sigma_max = self.model.get_x_from_clean(x0, self.sigma_max, seed=(self.seed + i_clip))
 
-=======
-                    x0_noisy = self.model.get_x_from_clean(x0, self.sigma_max, seed=(self.seed + i_clip))
-                    x_sigma_max.append(x0_noisy)
-                x_sigma_max = torch.cat(x_sigma_max)
->>>>>>> 70c53b05
             else:
                 x_sigma_max = None
 
@@ -643,14 +610,9 @@
                 input_frames = prev_frames.bfloat16().cuda() / 255.0 * 2 - 1
                 condition_latent = self.model.encode(input_frames).contiguous()
 
-<<<<<<< HEAD
             # Generate video frames for this clip (batched)
             log.info("Starting diffusion sampling")
-            latents = generate_world_from_control(
-=======
-            # Generate video frames
             latents, intermediates = generate_world_from_control(
->>>>>>> 70c53b05
                 model=self.model,
                 state_shape=state_shape,
                 is_negative_prompt=True,
@@ -664,24 +626,18 @@
                 x_sigma_max=x_sigma_max,
                 use_batch_processing=False if is_upscale_case else True,
             )
-<<<<<<< HEAD
             log.info("Completed diffusion sampling")
             log.info("Starting VAE decode")
             frames = self._run_tokenizer_decoding(
                 latents, use_batch=False if is_upscale_case else True
-            )  # [B, T, H, W, C] or similar
+            )
             log.info("Completed VAE decode")
-=======
-            frames = self._run_tokenizer_decoding(latents)
             frames = torch.from_numpy(frames).permute(3, 0, 1, 2)[None]
             intermediate_frames = []
-            for intermediate in intermediates:
-                temp = self._run_tokenizer_decoding(intermediate)
+            for intermeduate in intermediates:
+                temp = self._run_tokenizer_decoding(intermeduate)
                 temp = torch.from_numpy(temp).permute(3, 0, 1, 2)[None]
                 intermediate_frames.append(temp)
-
-            print(f"Intermediate frames: {len(intermediate_frames)}")
->>>>>>> 70c53b05
 
             if i_clip == 0:
                 video.append(frames)
@@ -689,28 +645,19 @@
                     intermediate_videos[i].append(intermediate_frames[i])
             else:
                 video.append(frames[:, :, self.num_input_frames :])
-<<<<<<< HEAD
-
-=======
                 for i in range(self.num_steps):
                     intermediate_videos[i].append(intermediate_frames[i][:, :, self.num_input_frames :])
->>>>>>> 70c53b05
             prev_frames = torch.zeros_like(frames)
             prev_frames[:, :, : self.num_input_frames] = frames[:, :, -self.num_input_frames :]
 
         video = torch.cat(video, dim=2)[:, :, :T]
-<<<<<<< HEAD
         video = video.permute(0, 2, 3, 4, 1).numpy()
-        return video
-=======
-        video = video[0].permute(1, 2, 3, 0).numpy()
 
         for i in range(self.num_steps):
             intermediate_videos[i] = torch.cat(intermediate_videos[i], dim=2)[:, :, :T]
-            intermediate_videos[i] = intermediate_videos[i][0].permute(1, 2, 3, 0).numpy()
+            intermediate_videos[i] = intermediate_videos[i].permute(0, 2, 3, 4, 1).numpy()
 
         return video, intermediate_videos
->>>>>>> 70c53b05
 
     def generate(
         self,
@@ -819,10 +766,9 @@
 
         # Generate videos in batches
         log.info("Run generation")
-
         all_neg_embeddings = [emb[1] for emb in all_prompt_embeddings]
         all_prompt_embeddings = [emb[0] for emb in all_prompt_embeddings]
-        videos = self._run_model_with_offload(
+        videos, intermediate_videos = self._run_model_with_offload(
             prompt_embeddings=all_prompt_embeddings,
             negative_prompt_embeddings=all_neg_embeddings,
             video_paths=safe_video_paths,
@@ -841,7 +787,7 @@
         if not all_videos:
             log.critical("All generated videos failed safety checks")
             return None
-        return all_videos, all_final_prompts
+        return all_videos, intermediate_videos, all_final_prompts
 
 
 class DiffusionControl2WorldMultiviewGenerationPipeline(DiffusionControl2WorldGenerationPipeline):
@@ -917,7 +863,9 @@
         if self.offload_tokenizer:
             self._offload_tokenizer()
 
-        return sample
+        # TODO: return *intermediate_videos* just like the single-view pipeline so that callers
+        # can optionally save the diffusion trajectory for multiview as well.
+        return sample, []
 
     def _run_model(
         self,
@@ -1001,6 +949,7 @@
         data_batch = get_ctrl_batch_mv(
             self.height, self.width, data_batch, total_T, control_inputs, self.model.n_views, self.num_video_frames
         )  # multicontrol inputs are concatenated channel wise, [-1,1] range
+        # TODO: pass cutoff_frame and implement same masking logic as single-view get_ctrl_batch
 
         hint_key = data_batch["hint_key"]
         input_video = None
@@ -1290,12 +1239,7 @@
 
         # Generate video
         log.info("Run generation")
-<<<<<<< HEAD
-
-        video = self._run_model_with_offload(
-=======
         video, intermediate_videos = self._run_model_with_offload(
->>>>>>> 70c53b05
             prompt_embedding,
             view_condition_video,
             initial_condition_video,
@@ -1310,9 +1254,7 @@
 
         log.info("Pass guardrail on generated video")
 
-<<<<<<< HEAD
-        return video, mv_prompts
-
+        return video, intermediate_videos, mv_prompts
 
 class DistilledControl2WorldGenerationPipeline(DiffusionControl2WorldGenerationPipeline):
     """Pipeline for distilled ControlNet video2video inference."""
@@ -1389,6 +1331,7 @@
             control_inputs_list=control_inputs_list,  # [B]
             blur_strength=self.blur_strength,
             canny_threshold=self.canny_threshold,
+            cutoff_frame=self.cutoff_frame,
         )
 
         log.info("Completed data augmentation")
@@ -1505,6 +1448,3 @@
         video = torch.cat(video, dim=2)[:, :, :T]
         video = video.permute(0, 2, 3, 4, 1).numpy()
         return video
-=======
-        return video, intermediate_videos, prompt
->>>>>>> 70c53b05
