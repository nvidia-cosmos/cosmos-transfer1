--- conflicted
+++ resolved
@@ -605,10 +605,6 @@
                 t, h, w = latent_hint.shape[-3:]
                 data_batch_i["control_weight"] = resize_control_weight_map(control_weight_t, (t, h // 2, w // 2))
 
-<<<<<<< HEAD
-            # Prepare condition_latent for long video generation
-            if i_clip == 0:
-=======
             # ------------------------------------------------------------
             # Determine how many conditioning frames to use and where to
             # fetch them from.  Two possible situations:
@@ -623,7 +619,6 @@
 
             if self.num_input_frames == 0:
                 # No latent overlap requested – keep original behaviour
->>>>>>> e83bc89b
                 num_input_frames = 0
                 latent_tmp = latent_hint if latent_hint.ndim == 5 else latent_hint[:, 0]
                 condition_latent = torch.zeros_like(latent_tmp)
@@ -676,22 +671,9 @@
 
             else:  # i_clip > 0
                 num_input_frames = self.num_input_frames
-<<<<<<< HEAD
                 prev_frames = split_video_into_patches(prev_frames, control_input.shape[-2], control_input.shape[-1])
                 input_frames = prev_frames.bfloat16().cuda() / 255.0 * 2 - 1
                 condition_latent = self.model.encode(input_frames).contiguous()
-=======
-                prev_frames = split_video_into_patches(
-                    prev_frames, control_input.shape[-2], control_input.shape[-1]
-                )
-                condition_latent_list = []
-                for b in range(B):
-                    input_frames = (
-                        prev_frames[b : b + 1].cuda().bfloat16() / 255.0 * 2 - 1
-                    )
-                    condition_latent_list.append(self.model.encode(input_frames).contiguous())
-                condition_latent = torch.cat(condition_latent_list)
->>>>>>> e83bc89b
 
             # Generate video frames for this clip (batched)
             log.info("Starting diffusion sampling")
