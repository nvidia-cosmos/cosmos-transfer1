# Training Cosmos-Transfer1 Models
In this document, we provide examples and steps to:
- Build your own Cosmos-Transfer1 models, training from scratch; or
- Post-train Cosmos-Transfer1 models from our checkpoint using your data.

The model is trained separately for each control input type.


## Model Support Matrix
We support the following Cosmos-Transfer1 models for pre-training and post-training. Review the available models and their compute requirements for training to determine the best model for your use case. We use Tensor Parallel of size 8 for training.

| Model Name                               | Model Status | Compute Requirements for Post-Training |
|------------------------------------------|--------------|----------------------------------------|
| Cosmos-Transfer1-7B [Depth]             | **Supported**| 8 NVIDIA GPUs*                         |
| Cosmos-Transfer1-7B [Edge]              | **Supported**| 8 NVIDIA GPUs*                         |
| Cosmos-Transfer1-7B [Keypoint]          | **Supported**| 8 NVIDIA GPUs*                         |
| Cosmos-Transfer1-7B [Segmentation]      | **Supported**| 8 NVIDIA GPUs*                         |
| Cosmos-Transfer1-7B [Vis]               | **Supported**| 8 NVIDIA GPUs*                         |

**\*** 80GB GPU memory required for training. `H100-80GB` or `A100-80GB` GPUs are recommended.

## Environment setup

Please refer to the training section of [INSTALL.md](/INSTALL.md#post-training) for instructions on environment setup.

## Download Checkpoints

1. Generate a [Hugging Face](https://huggingface.co/settings/tokens) access token. Set the access token to 'Read' permission (default is 'Fine-grained').

2. Log in to Hugging Face with the access token:

```bash
huggingface-cli login
```

3. Accept the [LlamaGuard-7b terms](https://huggingface.co/meta-llama/LlamaGuard-7b)

4. Download the Cosmos model weights from [Hugging Face](https://huggingface.co/collections/nvidia/cosmos-transfer1-67c9d328196453be6e568d3e). Note that this will require about 300GB of free storage.

```bash
CUDA_HOME=$CONDA_PREFIX PYTHONPATH=$(pwd) python scripts/download_checkpoints.py --output_dir checkpoints/
```

5. The downloaded files should be in the following structure.

```
checkpoints/
├── nvidia
│   ├── Cosmos-Transfer1-7B
│   │   ├── base_model.pt
│   │   ├── vis_control.pt
│   │   ├── edge_control.pt
│   │   ├── seg_control.pt
│   │   ├── depth_control.pt
│   │   ├── keypoint_control.pt
│   │   ├── 4kupscaler_control.pt
│   │   ├── config.json
│   │   └── guardrail
│   │       ├── aegis/
│   │       ├── blocklist/
│   │       ├── face_blur_filter/
│   │       └── video_content_safety_filter/
│   │
│   ├── Cosmos-Transfer1-7B-Sample-AV/
│   │   ├── base_model.pt
│   │   ├── hdmap_control.pt
│   │   └── lidar_control.pt
│   │
│   │── Cosmos-Tokenize1-CV8x8x8-720p
│   │   ├── decoder.jit
│   │   ├── encoder.jit
│   │   ├── autoencoder.jit
│   │   └── mean_std.pt
│   │
│   └── Cosmos-UpsamplePrompt1-12B-Transfer
│       ├── depth
│       │   ├── consolidated.safetensors
│       │   ├── params.json
│       │   └── tekken.json
│       ├── README.md
│       ├── segmentation
│       │   ├── consolidated.safetensors
│       │   ├── params.json
│       │   └── tekken.json
│       ├── seg_upsampler_example.png
│       └── viscontrol
│           ├── consolidated.safetensors
│           ├── params.json
│           └── tekken.json
│
├── depth-anything/...
├── facebook/...
├── google-t5/...
└── IDEA-Research/
```

Checkpoint Requirements:
- Base model (`base_model.pt`) and tokenizer models (under `Cosmos-Tokenize1-CV8x8x8-720p`): Required for all training.
- Control modality-specific model checkpoint (e.g., `seg_control.pt`): Only needed for post-training that specific control. Not needed if training from scratch.
- Other folders such as `depth-anything`, `facebook/sam2-hiera-large` etc.: optional. These are helper modules to process the video data into the respective control modalities such as depth and segmentation.

## Example
There are 3 steps to train a Cosmos-Transfer1 model: preparing a dataset, prepare checkpoints, and launch training.

In the example below, we use a subset of [HD-VILA-100M](https://github.com/microsoft/XPretrain/tree/main/hd-vila-100m) dataset to demonstrate the steps for preparing the data and launching training. After preprocessing, your dataset directory should be structured as follows:
```
datasets/hdvila/
├── metas/
│   ├── *.json
│   ├── *.txt
├── videos/
│   ├── *.mp4
├── t5_xxl/
│   ├── *.pickle
├── keypoint/
│   ├── *.pickle
├── depth/
│   ├── *.mp4
├── seg/
│   ├── *.pickle
└── <your control input modality>/
    ├── <your files>
```

File naming must be consistent across modalities. For example, to train a SegControl model with a video named `videos/example1.mp4`, the corresponding annotation files should be: `seg/example1.pickle`.

Note: Only the folder corresponding to your chosen control input modality is required. For example, if you're training with depth as the control input, only the `depth/` subfolder is needed.

### 1. Prepare Videos and Captions

The first step is to prepare a dataset with videos and captions. You must provide a folder containing a collection of videos in **MP4 format**, preferably 720p. These videos should focus on the subject throughout the entire video so that each video chunk contains the subject.

Here we use a subset of sample videos from HD-VILA-100M as an example:

```bash
# Download metadata with video urls and captions
mkdir -p datasets/hdvila
cd datasets/hdvila
wget https://huggingface.co/datasets/TempoFunk/hdvila-100M/resolve/main/hdvila-100M.jsonl
```

Run the following command to download the sample videos used for training:

```bash
# Requirements for Youtube video downloads & video clipping
pip install pytubefix ffmpeg
```

```bash
# The script will downlaod the original HD-VILA-100M videos, save the corresponding clips, the captions and the metadata.
CUDA_HOME=$CONDA_PREFIX PYTHONPATH=$(pwd) python scripts/download_diffusion_example_data.py --dataset_path datasets/hdvila --N_videos 128 --do_download --do_clip
```

### 2. Computing T5 Text Embeddings
Run the following command to pre-compute T5-XXL embeddings for the video captions used for training:

```bash
# The script will read the captions, save the T5-XXL embeddings in pickle format.
CUDA_HOME=$CONDA_PREFIX PYTHONPATH=$(pwd) python scripts/get_t5_embeddings.py --dataset_path datasets/hdvila
```

### 3. Obtaining the Control Input Data
Next, we generate the control input data corresponding to each video. If you already have accurate control input data (e.g., ground truth depth, segmentation masks, or human keypoints), you can skip this step -- just ensure your files are organized in the above structure, and follow the data format as detailed in [Process Control Input Data](process_control_input_data_for_training.md).

Here, as an example, we show show how to obtain the control input signals from the input RGB videos. Specifically:

- DepthControl requires a depth video that is frame-wise aligned with the corresponding RGB video. This can be obtained by, for example, running [DepthAnythingV2](https://github.com/DepthAnything/Depth-Anything-V2) on the input videos.

- SegControl requires a `.pickle` file in the SAM2 output format containing per-frame segmentation masks. See [Process Control Input Data](process_control_input_data_for_training.md) for detailed format requirements.

- KeypointControl requires a `.pickle` file containing 2D human keypoint annotations for each frame. See [Process Control Input Data](process_control_input_data_for_training.md) for detailed format requirements.

For VisControl and EdgeControl models: training is self-supervised. These models get control inputs (e.g., by applying blur or extracting Canny edges) from the input videos on-the-fly during training. Therefore, you do not need to prepare control input data separately for these modalities.


### 4. Splitting the Checkpoints to TensorParallel Checkpoints
Due to the large model size, we leverage TensorParallel (TP) to split the model weights across multiple GPUs. We use 8 for the TP size.

```bash
# Will split the Base model checkpoint into 8 TP checkpoints
PYTHONPATH=. python scripts/convert_ckpt_fsdp_to_tp.py checkpoints/nvidia/Cosmos-Transfer1-7B/base_model.pt
# Example: for EdgeControl checkpoint splitting for post-train.
PYTHONPATH=. python scripts/convert_ckpt_fsdp_to_tp.py checkpoints/nvidia/Cosmos-Transfer1-7B/edge_control.pt
```
This will generate the TP checkpoints under `checkpoints/checkpoints_tp/*_mp_*.pt`, which we load in the training below.

### 5. (Optional): Dry-run a Training Job
As a sanity check, run the following command to dry-run an example training job with the above data. The command will generated a full configuration of the experiment.

```bash
export OUTPUT_ROOT=checkpoints # default value

# Training from scratch
torchrun --nproc_per_node=1 -m cosmos_transfer1.diffusion.training.train --dryrun --config=cosmos_transfer1/diffusion/config/config_train.py -- experiment=CTRL_7Bv1pt3_lvg_tp_121frames_control_input_edge_block3_pretrain

# Post-train from our provided checkpoint (need to first split checkpoint into TP checkpoints as instructed above)
torchrun --nproc_per_node=1 -m cosmos_transfer1.diffusion.training.train --dryrun --config=cosmos_transfer1/diffusion/config/config_train.py -- experiment=CTRL_7Bv1pt3_lvg_tp_121frames_control_input_edge_block3_posttrain
```

Explanation of the command:

- The trainer and the passed (master) config script will, in the background, load the detailed experiment configurations defined in `cosmos_transfer1/diffusion/config/training/experiment/ctrl_7b_tp_121frames.py`, and register the experiments configurations for all `hint_keys` (control modalities), covering both pretrain and post-train. We use [Hydra](https://hydra.cc/docs/intro/) for advanced configuration composition and overriding.

- The `CTRL_7Bv1pt3_lvg_tp_121frames_control_input_edge_block3_pretrain` corresponds to an experiment name registered in `ctrl_7b_tp_121frames.py`. By specifiying this name, all the detailed config will be generated and then written to `checkpoints/cosmos_transfer1_pretrain/CTRL_7Bv1_lvg/CTRL_7Bv1pt3_lvg_tp_121frames_control_input_edge_block3_pretrain/config.yaml`.

- To customize your training, see `cosmos_transfer1/diffusion/config/training/experiment/ctrl_7b_tp_121frames.py` to understand how the detailed configs of the model, trainer, dataloader etc. are defined, and edit as needed.

### 6. Launch Training
Now we can start a real training job! Removing the `--dryrun` and set `--nproc_per_node=8` will start a real training job on 8 GPUs:

```bash
torchrun --nproc_per_node=8 -m cosmos_transfer1.diffusion.training.train --config=cosmos_transfer1/diffusion/config/config_train.py -- experiment=CTRL_7Bv1pt3_lvg_tp_121frames_control_input_edge_block3_pretrain
```

**Config group and override.** An `experiment` determines a complete group of configuration parameters (model architecture, data, trainer behavior, checkpointing, etc.). Changing the `experiment` value in the command above will decide which ControlNet model is trained, and whether it's pretrain or post-train. For example, replacing the experiment name in the command with `CTRL_7Bv1pt3_lvg_tp_121frames_control_input_depth_block3_posttrain` will post-train the DepthControl model from the downloaded checkpoint instead.

To customize your training, see the job (experiment) config in `cosmos_transfer1/diffusion/config/training/experiment/ctrl_7b_tp_121frames.py` to understand they are defined, and edit as needed.

It is also possible to modify config parameters from command line. For example:

```bash
torchrun --nproc_per_node=8 -m cosmos_transfer1.diffusion.training.train --config=cosmos_transfer1/diffusion/config/config_train.py -- experiment=CTRL_7Bv1pt3_lvg_tp_121frames_control_input_edge_block3_pretrain trainer.max_iter=100 checkpoint.save_iter=40
```

This will update the maximum training iterations to 100 (default in the registered experiments: 999999999) and checkpoint saving frequency to 50 (default: 1000).

**Saving Checkpoints and Resuming Training.**
During the training, the checkpoints will be saved in the below structure. Since we use TensorParallel across 8 GPUs, 8 checkpoints will be saved each time.

```
checkpoints/cosmos_transfer1_pretrain/CTRL_7Bv1_lvg/CTRL_7Bv1pt3_lvg_tp_121frames_control_input_edge_block3_pretrain/checkpoints/
├── iter_{NUMBER}.pt             # "master" checkpoint, saving metadata only
├── iter_{NUMBER}_model_mp_0.pt  # real TP checkpoints
├── iter_{NUMBER}_model_mp_1.pt
├── ...
├── iter_{NUMBER}_model_mp_7.pt
```

Since the `experiment` is uniquely associated with its checkpoint directory, rerunning the same training command after an unexpected interruption will automatically resume from the latest saved checkpoint.

### 7. Inference Using Trained Models
<<<<<<< HEAD
- Convert the TP checkpoints to FSDP checkpoint using [this script](../scripts/convert_ckpt_tp_to_fsdp.py). Note: this script requires TP_SIZE gpus available.
=======
- Convert the TP checkpoints to FSDP checkpoint using [this script](../scripts/convert_ckpt_tp_to_fsdp.py). See the docstring in the script for details. Note: this script requires TP_SIZE gpus available.
>>>>>>> 49918c40
- Run inference steps as in the [inference README](./inference_cosmos_transfer1_7b.md).

## FAQ
**Q1: What if I want to use my own control input type? How should I modify the code?**  
**A1:** Modify the following scripts:
- Add new condition in:
  - `cosmos_transfer1/diffusion/conditioner.py`
  - `cosmos_transfer1/diffusion/config/transfer/conditioner.py`
- Add data augmentor function in `cosmos_transfer1/diffusion/datasets/augmentors/control_input.py`
- Add new hint key in:
  - `cosmos_transfer1/diffusion/inference/inference_utils.py`
  - `cosmos_transfer1/diffusion/inference/world_generation_pipeline.py`
- If needed, add preprocessor in `cosmos_transfer1/auxiliary/` and update `cosmos_transfer1/diffusion/inference/preprocessors.py`.<|MERGE_RESOLUTION|>--- conflicted
+++ resolved
@@ -239,11 +239,7 @@
 Since the `experiment` is uniquely associated with its checkpoint directory, rerunning the same training command after an unexpected interruption will automatically resume from the latest saved checkpoint.
 
 ### 7. Inference Using Trained Models
-<<<<<<< HEAD
-- Convert the TP checkpoints to FSDP checkpoint using [this script](../scripts/convert_ckpt_tp_to_fsdp.py). Note: this script requires TP_SIZE gpus available.
-=======
 - Convert the TP checkpoints to FSDP checkpoint using [this script](../scripts/convert_ckpt_tp_to_fsdp.py). See the docstring in the script for details. Note: this script requires TP_SIZE gpus available.
->>>>>>> 49918c40
 - Run inference steps as in the [inference README](./inference_cosmos_transfer1_7b.md).
 
 ## FAQ
