--- conflicted
+++ resolved
@@ -195,10 +195,6 @@
 Since the `experiment` is uniquely associated with its checkpoint directory, rerunning the same training command after an unexpected interruption will automatically resume from the latest saved checkpoint.
 
 ### 5. Inference Using Trained Models
-<<<<<<< HEAD
-- Convert the TP checkpoints to FSDP checkpoint using [this script](../scripts/convert_ckpt_tp_to_fsdp.py). Note: this script requires TP_SIZE gpus available.
-- Run inference steps as in the [inference README](./inference_cosmos_transfer1_7b_sample_av.md).
-=======
 
 **Converting the TP checkpoints to FSDP checkpoint:** To convert Tensor Parallel (TP) checkpoints to Fully Sharded Data Parallel (FSDP) format, use the conversion script `convert_ckpt_tp_to_fsdp.py`. This script requires the same number of GPUs as your TP size (e.g., if you trained with TP_SIZE=8, you need 8 GPUs for conversion).
 
@@ -225,5 +221,4 @@
 
 The EMA model checkpoint (`*_ema_model.pt`) typically presents better quality results and is recommended for running inference in the next stage. For more details about the conversion process and available options, refer to the script's docstring.
 
-**Run inference:** Follow the steps in the [inference README](./inference_cosmos_transfer1_7b_sample_av.md).
->>>>>>> bf451158
+**Run inference:** Follow the steps in the [inference README](./inference_cosmos_transfer1_7b_sample_av.md).