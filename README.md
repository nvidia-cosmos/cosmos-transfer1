<p align="center">
    <img src="assets/nvidia-cosmos-header.png" alt="NVIDIA Cosmos Header">
</p>

### [Product Website](https://www.nvidia.com/en-us/ai/cosmos/) | [Hugging Face](https://huggingface.co/collections/nvidia/cosmos-transfer1-67c9d328196453be6e568d3e) | [Paper](https://arxiv.org/abs/2503.14492) | [Paper Website](https://research.nvidia.com/labs/dir/cosmos-transfer1/)

Cosmos-Transfer1 is a key branch of Cosmos World Foundation Models (WFMs) specialized for multimodal controllable conditional world generation or world2world transfer. The three main branches of Cosmos WFMs are [cosmos-predict](https://github.com/nvidia-cosmos/cosmos-predict1), [cosmos-transfer](https://github.com/nvidia-cosmos/cosmos-transfer1), and [cosmos-reason](https://github.com/nvidia-cosmos/cosmos-reason1). We visualize the architecture of Cosmos-Transfer1 in the following figure.

<p align="center">
    <img src="assets/transfer1_diagram.png" alt="Cosmos-Transfer1 Architecture Diagram">
</p>


Cosmos-Transfer1 includes the following:
- **ControlNet-based single modality conditional world generation** where a user can generate visual simulation based on one of the following modalities: segmentation video, depth video, edge video, blur video, LiDAR video, or HDMap video. Cosmos-Transfer1 generates a video based on the signal modality conditional input, a user text prompt, and, optionally, an input RGB video frame prompt (which could be from the last video generation result when operating in the autoregressive setting). We will use Cosmos-Transfer1-7B [Modality] to refer to the model operating in this setting. For example, Cosmos-Transfer1-7B [Depth] refers to a depth ControlNet model.
- **MultiControlNet-based multimodal conditional world generation** where a user can generate visual simulation based on any combination of segmentation video, depth video, edge video, and blur video (LiDAR video and HDMap in the AV sample) with a spatiotemporal control map to control the stregnth of each modality across space and time. Cosmos-Transfer1 generates a video based on the multimodal conditional inputs, a user text prompt, and, optionally, an input RGB video frame prompt (This could be from the last video generation result when operating in the autoregressive setting.). This is the preferred mode of Cosmos-Transfer. We will refer it as Cosmos-Transfer1-7B.
- **4KUpscaler** for upscaling a 720p-resolution video to a 4K-resolution video.
- **Post-training scripts** for helping Physical AI builders post-train pre-trained Cosmos-Transfer1 for their applications.
- **Pre-training scripts** for helping Physical AI builders train their own Cosmos-Transfer1 models from scratch.

## News
- [2025/05] **Cosmos AV Single2MultiView** is available! Now you can create dynamic, multi-view clips from just one video. Try it out and tell us what you think!  
    - [Inference guide](examples/inference_cosmos_transfer1_7b_sample_av_single2multiview.md)  
    - [Build your own or PyTorch post-training](examples/training_cosmos_transfer_7B_sample_AV.md)  
<<<<<<< HEAD
    - [Hugging Face model](https://huggingface.co/nvidia/Cosmos-Transfer1-7B-Sample-AV-Single2MultiView)
=======
    - [Hugging Face model](https://huggingface.co/nvidia/Cosmos-Transfer1-7B-Sample-AV-SingleToMultiView)
>>>>>>> 7a2cbf7a
- [2025/04] [Post training](README.md#post-train-pre-trained-cosmos-transfer1-models) is available! Now you can customize Transfer1 models in your own way. Please try it out and we look forward to your feedback.

## Example Model Behavior

[Cosmos-Transfer LiDAR + HDMap Conditional Inputs -> World](https://github.com/nvidia-cosmos/cosmos-transfer1)

<video src="https://github.com/user-attachments/assets/169cf5c5-de59-44db-b1bf-19fb57cb7e2e">
  Your browser does not support the video tag.
</video>

[Cosmos-Transfer Multimodal Conditional Inputs -> World](https://github.com/nvidia-cosmos/cosmos-transfer1)

<video src="https://github.com/user-attachments/assets/4c1da01f-c3fd-4b6c-b084-f5ef653abb80">
  Your browser does not support the video tag.
</video>

## Getting Started

We provide a comphrehensive set of examples to illustrate how to perform inference, post-training, etc, with Cosmos-Transfer1. Click a relevant example below and start your Cosmos journey.

### Installation

Please refer to [INSTALL.md](INSTALL.md) for general instructions on environment setup.

### Inference with pre-trained Cosmos-Transfer1 models

* [Inference with pre-trained Cosmos-Transfer1-7B](/examples/inference_cosmos_transfer1_7b.md) **[with multi-GPU support]**
* [Inference with pre-trained Cosmos-Transfer1-7B-Sample-AV](/examples/inference_cosmos_transfer1_7b_sample_av.md) **[with multi-GPU support]**
* [Inference with pre-trained Cosmos-Transfer1-7B-4KUpscaler](/examples/inference_cosmos_transfer1_7b_4kupscaler.md) **[with multi-GPU support]**
* [Inference with pre-trained Cosmos-Transfer1-7B (Depth)](examples/inference_cosmos_transfer1_7b_depth.md)
* [Inference with pre-trained Cosmos-Transfer1-7B (Segmentation)](examples/inference_cosmos_transfer1_7b_seg.md)
* [Inference with pre-trained Cosmos-Transfer1-7B (Edge)](examples/inference_cosmos_transfer1_7b.md#example-1-single-control-edge)
* [Inference with pre-trained Cosmos-Transfer1-7B (Vis)](examples/inference_cosmos_transfer1_7b_vis.md)
* [Inference with pre-trained Cosmos-Transfer1pt1-7B [Keypoint]](/examples/inference_cosmos_transfer1pt1_7b_keypoint.md)
* [Inference with pre-trained Cosmos-Transfer1-7B-Sample-AV-Multiview](/examples/inference_cosmos_transfer1_7b_sample_av_single2multiview.md)

### Post-train pre-trained Cosmos-Transfer1 models

* [Post-train pre-trained Cosmos-Transfer1-7B [Depth | Edge | Keypoint | Segmentation | Vis]](examples/training_cosmos_transfer_7b.md) **[with multi-GPU support]**
* [Post-train pre-trained Cosmos-Transfer1-7B-Sample-AV [LiDAR|HDMap]](examples/training_cosmos_transfer_7B_sample_AV.md) **[with multi-GPU support]**
* [Post-train pre-trained Cosmos-Transfer1-7B-Sample-AV-Multiview[LiDAR|HDMap]](examples/training_cosmos_transfer_7B_sample_AV.md) **[with multi-GPU support]**

### Build your own Cosmos-Transfer1 models from scratch

* [Pre-train Cosmos-Transfer1-7B [Depth | Edge | Keypoint | Segmentation | Vis]](examples/training_cosmos_transfer_7b.md) **[with multi-GPU support]**
* [Pre-train Cosmos-Transfer1-7B-Sample-AV [LiDAR|HDMap]](examples/training_cosmos_transfer_7B_sample_AV.md) **[with multi-GPU support]**
* [Pre-train Cosmos-Transfer1-7B-Sample-AV-Multiview[LiDAR|HDMap]](examples/training_cosmos_transfer_7B_sample_AV.md) **[with multi-GPU support]**

### Workflow

* Scene augmentation for robotic manipulation: Coming soon

## Cosmos-Transfer1 Models

* [Cosmos-Transfer1-7B](https://huggingface.co/nvidia/Cosmos-Transfer1-7B): multimodal controllable conditional world generation with adaptive spatiotemporal control map. The supported modalities include segmentation, depth, canny edge, and blur visual.
* [Cosmos-Transfer1-7B [Depth | Edge | Keypoint | Segmentation | Vis]](https://huggingface.co/nvidia/Cosmos-Transfer1-7B): single modality controllable conditional world generation. This refers to Cosmos-Transfer1-7B operates on the single modality case and is reduced to a ControlNet.
* [Cosmos-Transfer1-7B-Sample-AV](https://huggingface.co/nvidia/Cosmos-Transfer1-7B-Sample-AV): multimodal controllable conditional world generation with adaptive spatiotemporal control map specialized for autonomous vehicle applications. The supported modalities include LiDAR and HDMap.
* [Cosmos-Transfer1-7B [LiDAR | HDMap]](https://huggingface.co/nvidia/Cosmos-Transfer1-7B-Sample-AV): single modality controllable conditional world generation for autonomous vehicle applications. This refers to Cosmos-Transfer1-7B-Sample-AV operates on the single modality case and is reduced to a ControlNet.
* [Cosmos-Transfer1-7B-4KUpscaler](https://huggingface.co/nvidia/Cosmos-Transfer1-7B-4KUpscaler): 4K upscaler to super-resolute 720p videos to 4K videos.


## License and Contact

This project will download and install additional third-party open source software projects. Review the license terms of these open source projects before use.

This model includes safety and content moderation features powered by Llama Guard 3. Llama Guard 3 is used solely as a content input filter and is subject to its own license.

NVIDIA Cosmos source code is released under the [Apache 2 License](https://www.apache.org/licenses/LICENSE-2.0).

NVIDIA Cosmos models are released under the [NVIDIA Open Model License](https://www.nvidia.com/en-us/agreements/enterprise-software/nvidia-open-model-license). For a custom license, please contact [cosmos-license@nvidia.com](mailto:cosmos-license@nvidia.com).<|MERGE_RESOLUTION|>--- conflicted
+++ resolved
@@ -22,11 +22,9 @@
 - [2025/05] **Cosmos AV Single2MultiView** is available! Now you can create dynamic, multi-view clips from just one video. Try it out and tell us what you think!  
     - [Inference guide](examples/inference_cosmos_transfer1_7b_sample_av_single2multiview.md)  
     - [Build your own or PyTorch post-training](examples/training_cosmos_transfer_7B_sample_AV.md)  
-<<<<<<< HEAD
+
     - [Hugging Face model](https://huggingface.co/nvidia/Cosmos-Transfer1-7B-Sample-AV-Single2MultiView)
-=======
-    - [Hugging Face model](https://huggingface.co/nvidia/Cosmos-Transfer1-7B-Sample-AV-SingleToMultiView)
->>>>>>> 7a2cbf7a
+
 - [2025/04] [Post training](README.md#post-train-pre-trained-cosmos-transfer1-models) is available! Now you can customize Transfer1 models in your own way. Please try it out and we look forward to your feedback.
 
 ## Example Model Behavior
